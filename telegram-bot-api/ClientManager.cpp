--- conflicted
+++ resolved
@@ -95,29 +95,17 @@
     }
     auto id = clients_.create(ClientInfo{BotStatActor(stat_.actor_id(&stat_)), token, td::ActorOwn<Client>()});
     auto *client_info = clients_.get(id);
-<<<<<<< HEAD
-    auto stat_actor = client_info->stat_.actor_id(&client_info->stat_);
-    auto client_id = td::create_actor<Client>(
-        PSLICE() << "Client/" << token, actor_shared(this, id), query->token().str(), query->is_user(),
-        query->is_test_dc(), get_tqueue_id(r_user_id.ok(), query->is_test_dc()), parameters_, std::move(stat_actor));
-=======
     client_info->client_ =
-        td::create_actor<Client>(PSLICE() << "Client/" << token, actor_shared(this, id), query->token().str(),
+        td::create_actor<Client>(PSLICE() << "Client/" << token, actor_shared(this, id), query->token().str(),  query->is_user(),
                                  query->is_test_dc(), get_tqueue_id(r_user_id.ok(), query->is_test_dc()), parameters_,
                                  client_info->stat_.actor_id(&client_info->stat_));
->>>>>>> 81f29836
 
     auto method = query->method();
     if (method != "deletewebhook" && method != "setwebhook") {
       auto webhook_info = parameters_->shared_data_->webhook_db_->get(bot_token_with_dc);
       if (!webhook_info.empty()) {
-<<<<<<< HEAD
-        send_closure(client_id, &Client::send,
-            get_webhook_restore_query(bot_token_with_dc, query->is_user(), webhook_info, parameters_->shared_data_));
-=======
         send_closure(client_info->client_, &Client::send,
-                     get_webhook_restore_query(bot_token_with_dc, webhook_info, parameters_->shared_data_));
->>>>>>> 81f29836
+                     get_webhook_restore_query(bot_token_with_dc, query->is_user() webhook_info, parameters_->shared_data_));
       }
     }
 
