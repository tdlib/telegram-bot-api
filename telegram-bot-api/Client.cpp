--- conflicted
+++ resolved
@@ -4159,11 +4159,7 @@
 }
 
 void Client::loop() {
-<<<<<<< HEAD
-  if (logging_out_ || closing_ || was_authorized_ || waiting_for_auth_input_) {
-=======
-  if (was_authorized_ || logging_out_ || closing_) {
->>>>>>> a838756c
+  if (was_authorized_ || logging_out_ || closing_ || waiting_for_auth_input_) {
     while (!cmd_queue_.empty()) {
       auto query = std::move(cmd_queue_.front());
       cmd_queue_.pop();
@@ -7602,18 +7598,12 @@
        input_message_contents = std::move(input_message_contents),
        send_at = std::move(send_at)](object_ptr<td_api::ReplyMarkup> reply_markup, PromisedQueryPtr query) mutable {
         auto on_success = [this, disable_notification, input_message_contents = std::move(input_message_contents),
-<<<<<<< HEAD
                            reply_markup = std::move(reply_markup), send_at = std::move(send_at)](
                               int64 chat_id, int64 reply_to_message_id, PromisedQueryPtr query) mutable {
-=======
-                           reply_markup = std::move(reply_markup)](int64 chat_id, int64 reply_to_message_id,
-                                                                   PromisedQueryPtr query) mutable {
           auto it = yet_unsent_message_count_.find(chat_id);
           if (it != yet_unsent_message_count_.end() && it->second > MAX_CONCURRENTLY_SENT_CHAT_MESSAGES) {
             return query->set_retry_after_error(60);
           }
-
->>>>>>> a838756c
           send_request(make_object<td_api::sendMessageAlbum>(chat_id, 0, reply_to_message_id,
                                                              get_message_send_options(disable_notification, std::move(send_at)),
                                                              std::move(input_message_contents)),
@@ -9445,18 +9435,12 @@
        input_message_content = std::move(input_message_content),
        send_at = std::move(send_at)](object_ptr<td_api::ReplyMarkup> reply_markup, PromisedQueryPtr query) mutable {
         auto on_success = [this, disable_notification, input_message_content = std::move(input_message_content),
-<<<<<<< HEAD
                            reply_markup = std::move(reply_markup), send_at = std::move(send_at)](
                               int64 chat_id, int64 reply_to_message_id, PromisedQueryPtr query) mutable {
-=======
-                           reply_markup = std::move(reply_markup)](int64 chat_id, int64 reply_to_message_id,
-                                                                   PromisedQueryPtr query) mutable {
           auto it = yet_unsent_message_count_.find(chat_id);
           if (it != yet_unsent_message_count_.end() && it->second > MAX_CONCURRENTLY_SENT_CHAT_MESSAGES) {
             return query->set_retry_after_error(60);
           }
-
->>>>>>> a838756c
           send_request(make_object<td_api::sendMessage>(chat_id, 0, reply_to_message_id,
                                                         get_message_send_options(disable_notification, std::move(send_at)),
                                                         std::move(reply_markup), std::move(input_message_content)),
