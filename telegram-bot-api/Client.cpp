//
// Copyright Aliaksei Levin (levlam@telegram.org), Arseny Smirnov (arseny30@gmail.com) 2014-2021
//
// Distributed under the Boost Software License, Version 1.0. (See accompanying
// file LICENSE_1_0.txt or copy at http://www.boost.org/LICENSE_1_0.txt)
//
#include "telegram-bot-api/Client.h"

#include "telegram-bot-api/ClientParameters.h"

#include "td/actor/PromiseFuture.h"
#include "td/actor/SleepActor.h"

#include "td/db/TQueue.h"

#include "td/utils/algorithm.h"
#include "td/utils/base64.h"
#include "td/utils/filesystem.h"
#include "td/utils/HttpUrl.h"
#include "td/utils/JsonBuilder.h"
#include "td/utils/logging.h"
#include "td/utils/misc.h"
#include "td/utils/PathView.h"
#include "td/utils/port/path.h"
#include "td/utils/port/Stat.h"
#include "td/utils/Random.h"
#include "td/utils/Slice.h"
#include "td/utils/SliceBuilder.h"
#include "td/utils/Span.h"
#include "td/utils/StackAllocator.h"
#include "td/utils/Status.h"
#include "td/utils/StringBuilder.h"
#include "td/utils/Time.h"
#include "td/utils/utf8.h"

#include <cstdlib>
#include <climits>

#define CHECK_IS_BOT()                                                     \
  if (is_user_) {                                                          \
    return Status::Error(BOT_ONLY_ERROR_CODE, BOT_ONLY_ERROR_DESCRIPTION); \
  }

#define CHECK_IS_USER()                                                      \
  if (!is_user_) {                                                           \
    return Status::Error(USER_ONLY_ERROR_CODE, USER_ONLY_ERROR_DESCRIPTION); \
  }

#define CHECK_USER_REPLY_MARKUP()                                          \
  if (reply_markup != nullptr && is_user_) {                               \
    return Status::Error(BOT_ONLY_ERROR_CODE, BOT_ONLY_ERROR_DESCRIPTION); \
  }

namespace telegram_bot_api {

using td::Jsonable;
using td::JsonValueScope;
using td::JsonValue;

using td_api::make_object;
using td_api::move_object_as;

void Client::fail_query_with_error(PromisedQueryPtr query, int32 error_code, Slice error_message,
                                   Slice default_message) {
  if (error_code == 429) {
    Slice prefix = "Too Many Requests: retry after ";
    if (begins_with(error_message, prefix)) {
      auto r_retry_after = td::to_integer_safe<int>(error_message.substr(prefix.size()));
      if (r_retry_after.is_ok() && r_retry_after.ok() > 0) {
        return query->set_retry_after_error(r_retry_after.ok());
      }
    }
    LOG(ERROR) << "Wrong error message: " << error_message << " from " << *query;
    return fail_query(500, error_message, std::move(query));
  }
  int32 real_error_code = error_code;
  Slice real_error_message = error_message;
  if (error_code < 300 || error_code == 404) {
    if (error_code <= 0) {
      LOG(ERROR) << "Receive error \"" << real_error_message << "\" with code " << error_code << " from " << *query;
    }

    error_code = 400;
  }
  if (error_code == 400) {
    if (!default_message.empty()) {
      error_message = default_message;
    }
    if (error_message == "MESSAGE_NOT_MODIFIED") {
      error_message = Slice(
          "message is not modified: specified new message content and reply markup are exactly the same as a current "
          "content and reply markup of the message");
    } else if (error_message == "WC_CONVERT_URL_INVALID" || error_message == "EXTERNAL_URL_INVALID") {
      error_message = "Wrong HTTP URL specified";
    } else if (error_message == "WEBPAGE_CURL_FAILED") {
      error_message = "Failed to get HTTP URL content";
    } else if (error_message == "WEBPAGE_MEDIA_EMPTY") {
      error_message = "Wrong type of the web page content";
    } else if (error_message == "MEDIA_GROUPED_INVALID") {
      error_message = "Can't use the media of the specified type in the album";
    } else if (error_message == "REPLY_MARKUP_TOO_LONG") {
      error_message = Slice("reply markup is too long");
    } else if (error_message == "INPUT_USER_DEACTIVATED") {
      error_code = 403;
      error_message = Slice("Forbidden: user is deactivated");
    } else if (error_message == "USER_IS_BLOCKED") {
      error_code = 403;
      error_message = Slice("bot was blocked by the user");
    } else if (error_message == "USER_ADMIN_INVALID") {
      error_code = 400;
      error_message = Slice("user is an administrator of the chat");
    } else if (error_message == "File generation failed") {
      error_code = 400;
      error_message = Slice("can't upload file by URL");
    } else if (error_message == "CHAT_ABOUT_NOT_MODIFIED") {
      error_code = 400;
      error_message = Slice("chat description is not modified");
    } else if (error_message == "PACK_SHORT_NAME_INVALID") {
      error_code = 400;
      error_message = Slice("invalid sticker set name is specified");
    } else if (error_message == "PACK_SHORT_NAME_OCCUPIED") {
      error_code = 400;
      error_message = Slice("sticker set name is already occupied");
    } else if (error_message == "STICKER_EMOJI_INVALID") {
      error_code = 400;
      error_message = Slice("invalid sticker emojis");
    } else if (error_message == "QUERY_ID_INVALID") {
      error_code = 400;
      error_message = Slice("query is too old and response timeout expired or query ID is invalid");
    } else if (error_message == "MESSAGE_DELETE_FORBIDDEN") {
      error_code = 400;
      error_message = Slice("message can't be deleted");
    }
  }
  Slice prefix;
  switch (error_code) {
    case 400:
      prefix = Slice("Bad Request");
      break;
    case 401:
      prefix = Slice("Unauthorized");
      break;
    case 403:
      prefix = Slice("Forbidden");
      break;
    case 405:
      prefix = Slice("Method Not Allowed");
      break;
    case 500:
      prefix = Slice("Internal Server Error");
      if (real_error_message != Slice("Request aborted")) {
        LOG(ERROR) << "Receive Internal Server Error \"" << real_error_message << "\" from " << *query;
      }
      break;
    default:
      LOG(ERROR) << "Unsupported error " << real_error_code << ": " << real_error_message << " from " << *query;
      return fail_query(400, PSLICE() << "Bad Request: " << error_message, std::move(query));
  }

  if (begins_with(error_message, prefix)) {
    return fail_query(error_code, error_message, std::move(query));
  } else {
    td::string error_str = prefix.str();
    if (error_message.empty()) {
      LOG(ERROR) << "Empty error message with code " << real_error_code << " from " << *query;
    } else {
      error_str += ": ";
      if (error_message.size() >= 2u &&
          (error_message[1] == '_' || ('A' <= error_message[1] && error_message[1] <= 'Z'))) {
        error_str += error_message.str();
      } else {
        error_str += td::to_lower(error_message[0]);
        error_str += error_message.substr(1).str();
      }
    }
    return fail_query(error_code, error_str, std::move(query));
  }
}

void Client::fail_query_with_error(PromisedQueryPtr &&query, object_ptr<td_api::error> error, Slice default_message) {
  fail_query_with_error(std::move(query), error->code_, error->message_, default_message);
}

Client::Client(td::ActorShared<> parent, const td::string &bot_token, bool is_user, bool is_test_dc, int64 tqueue_id,
               std::shared_ptr<const ClientParameters> parameters, td::ActorId<BotStatActor> stat_actor)
    : parent_(std::move(parent))
    , bot_token_(bot_token)
    , bot_token_id_("<unknown>")
    , is_user_(is_user)
    , is_test_dc_(is_test_dc)
    , tqueue_id_(tqueue_id)
    , parameters_(std::move(parameters))
    , stat_actor_(std::move(stat_actor)) {
  messages_lru_root_.lru_next = &messages_lru_root_;
  messages_lru_root_.lru_prev = &messages_lru_root_;

  static auto is_inited = init_methods();
  CHECK(is_inited);
}

bool Client::init_methods() {
  methods_.emplace("getme", &Client::process_get_me_query);
  methods_.emplace("getmycommands", &Client::process_get_my_commands_query);
  methods_.emplace("setmycommands", &Client::process_set_my_commands_query);
  methods_.emplace("deletemycommands", &Client::process_delete_my_commands_query);
  methods_.emplace("getuserprofilephotos", &Client::process_get_user_profile_photos_query);
  methods_.emplace("sendmessage", &Client::process_send_message_query);
  methods_.emplace("sendanimation", &Client::process_send_animation_query);
  methods_.emplace("sendaudio", &Client::process_send_audio_query);
  methods_.emplace("senddice", &Client::process_send_dice_query);
  methods_.emplace("senddocument", &Client::process_send_document_query);
  methods_.emplace("sendphoto", &Client::process_send_photo_query);
  methods_.emplace("sendsticker", &Client::process_send_sticker_query);
  methods_.emplace("sendvideo", &Client::process_send_video_query);
  methods_.emplace("sendvideonote", &Client::process_send_video_note_query);
  methods_.emplace("sendvoice", &Client::process_send_voice_query);
  methods_.emplace("sendgame", &Client::process_send_game_query);
  methods_.emplace("sendinvoice", &Client::process_send_invoice_query);
  methods_.emplace("sendlocation", &Client::process_send_location_query);
  methods_.emplace("sendvenue", &Client::process_send_venue_query);
  methods_.emplace("sendcontact", &Client::process_send_contact_query);
  methods_.emplace("sendpoll", &Client::process_send_poll_query);
  methods_.emplace("stoppoll", &Client::process_stop_poll_query);
  methods_.emplace("copymessage", &Client::process_copy_message_query);
  methods_.emplace("forwardmessage", &Client::process_forward_message_query);
  methods_.emplace("sendmediagroup", &Client::process_send_media_group_query);
  methods_.emplace("sendchataction", &Client::process_send_chat_action_query);
  methods_.emplace("editmessagetext", &Client::process_edit_message_text_query);
  methods_.emplace("editmessagelivelocation", &Client::process_edit_message_live_location_query);
  methods_.emplace("stopmessagelivelocation", &Client::process_edit_message_live_location_query);
  methods_.emplace("editmessagemedia", &Client::process_edit_message_media_query);
  methods_.emplace("editmessagecaption", &Client::process_edit_message_caption_query);
  methods_.emplace("editmessagereplymarkup", &Client::process_edit_message_reply_markup_query);
  methods_.emplace("deletemessage", &Client::process_delete_message_query);
  methods_.emplace("setgamescore", &Client::process_set_game_score_query);
  methods_.emplace("getgamehighscores", &Client::process_get_game_high_scores_query);
  methods_.emplace("answerinlinequery", &Client::process_answer_inline_query_query);
  methods_.emplace("answercallbackquery", &Client::process_answer_callback_query_query);
  methods_.emplace("answershippingquery", &Client::process_answer_shipping_query_query);
  methods_.emplace("answerprecheckoutquery", &Client::process_answer_pre_checkout_query_query);
  methods_.emplace("exportchatinvitelink", &Client::process_export_chat_invite_link_query);
  methods_.emplace("createchatinvitelink", &Client::process_create_chat_invite_link_query);
  methods_.emplace("editchatinvitelink", &Client::process_edit_chat_invite_link_query);
  methods_.emplace("revokechatinvitelink", &Client::process_revoke_chat_invite_link_query);
  methods_.emplace("getchat", &Client::process_get_chat_query);
  methods_.emplace("setchatphoto", &Client::process_set_chat_photo_query);
  methods_.emplace("deletechatphoto", &Client::process_delete_chat_photo_query);
  methods_.emplace("setchattitle", &Client::process_set_chat_title_query);
  methods_.emplace("setchatpermissions", &Client::process_set_chat_permissions_query);
  methods_.emplace("setchatdescription", &Client::process_set_chat_description_query);
  methods_.emplace("pinchatmessage", &Client::process_pin_chat_message_query);
  methods_.emplace("unpinchatmessage", &Client::process_unpin_chat_message_query);
  methods_.emplace("unpinallchatmessages", &Client::process_unpin_all_chat_messages_query);
  methods_.emplace("setchatstickerset", &Client::process_set_chat_sticker_set_query);
  methods_.emplace("deletechatstickerset", &Client::process_delete_chat_sticker_set_query);
  methods_.emplace("getchatmember", &Client::process_get_chat_member_query);
  methods_.emplace("getchatadministrators", &Client::process_get_chat_administrators_query);
  methods_.emplace("getchatmembercount", &Client::process_get_chat_member_count_query);
  methods_.emplace("getchatmemberscount", &Client::process_get_chat_member_count_query);
  methods_.emplace("optimizememory", &Client::process_optimize_memory_query);
  methods_.emplace("leavechat", &Client::process_leave_chat_query);
  methods_.emplace("promotechatmember", &Client::process_promote_chat_member_query);
  methods_.emplace("setchatadministratorcustomtitle", &Client::process_set_chat_administrator_custom_title_query);
  methods_.emplace("banchatmember", &Client::process_ban_chat_member_query);
  methods_.emplace("kickchatmember", &Client::process_ban_chat_member_query);
  methods_.emplace("restrictchatmember", &Client::process_restrict_chat_member_query);
  methods_.emplace("unbanchatmember", &Client::process_unban_chat_member_query);
  methods_.emplace("getstickerset", &Client::process_get_sticker_set_query);
  methods_.emplace("uploadstickerfile", &Client::process_upload_sticker_file_query);
  methods_.emplace("createnewstickerset", &Client::process_create_new_sticker_set_query);
  methods_.emplace("addstickertoset", &Client::process_add_sticker_to_set_query);
  methods_.emplace("setstickersetthumb", &Client::process_set_sticker_set_thumb_query);
  methods_.emplace("setstickerpositioninset", &Client::process_set_sticker_position_in_set_query);
  methods_.emplace("deletestickerfromset", &Client::process_delete_sticker_from_set_query);
  methods_.emplace("setpassportdataerrors", &Client::process_set_passport_data_errors_query);
  methods_.emplace("sendcustomrequest", &Client::process_send_custom_request_query);
  methods_.emplace("answercustomquery", &Client::process_answer_custom_query_query);
  methods_.emplace("getupdates", &Client::process_get_updates_query);
  methods_.emplace("setwebhook", &Client::process_set_webhook_query);
  methods_.emplace("deletewebhook", &Client::process_set_webhook_query);
  methods_.emplace("getwebhookinfo", &Client::process_get_webhook_info_query);
  methods_.emplace("getfile", &Client::process_get_file_query);

  //custom methods
  methods_.emplace("getmessageinfo", &Client::process_get_message_info_query);
  methods_.emplace("getparticipants", &Client::process_get_chat_members_query);
  methods_.emplace("getchatmembers", &Client::process_get_chat_members_query);
  methods_.emplace("deletemessages", &Client::process_delete_messages_query);
  methods_.emplace("togglegroupinvites", &Client::process_toggle_group_invites_query);
  methods_.emplace("ping", &Client::process_ping_query);
  methods_.emplace("getmemorystats", &Client::process_get_memory_stats_query);

  //custom user methods
  methods_.emplace("getchats", &Client::process_get_chats_query);
  methods_.emplace("getcommonchats", &Client::process_get_common_chats_query);
  methods_.emplace("getinactivechats", &Client::process_get_inactive_chats_query);
  methods_.emplace("getnearbychats", &Client::process_get_nearby_chats_query);
  methods_.emplace("searchpublicchats", &Client::process_search_public_chats_query);
  methods_.emplace("votepoll", &Client::process_set_poll_answer_query);
  methods_.emplace("joinchat", &Client::process_join_chat_query);
  methods_.emplace("addchatmembers", &Client::process_add_chat_member_query);
  methods_.emplace("reportchat", &Client::process_report_chat_query);
  methods_.emplace("createchat", &Client::process_create_chat_query);
  methods_.emplace("searchmessages", &Client::process_search_messages_query);
  methods_.emplace("searchchatmessages", &Client::process_search_chat_messages_query);
  methods_.emplace("getcallbackqueryanswer", &Client::process_get_callback_query_answer_query);
  methods_.emplace("deletechathistory", &Client::process_delete_chat_history_query);
  methods_.emplace("getscheduledmessages", &Client::process_get_scheduled_messages_query);
  methods_.emplace("editmessagescheduling", &Client::process_edit_message_scheduling_query);

  return true;
}

class Client::JsonFile : public Jsonable {
 public:
  JsonFile(const td_api::file *file, const Client *client) : file_(file), client_(client) {
  }
  void store(JsonValueScope *scope) const {
    auto object = scope->enter_object();
    client_->json_store_file(object, file_, true);
  }

 private:
  const td_api::file *file_;
  const Client *client_;
};

class Client::JsonDatedFile : public Jsonable {
 public:
  JsonDatedFile(const td_api::datedFile *file, const Client *client) : file_(file), client_(client) {
  }
  void store(JsonValueScope *scope) const {
    auto object = scope->enter_object();
    client_->json_store_file(object, file_->file_.get());
    object("file_date", file_->date_);
  }

 private:
  const td_api::datedFile *file_;
  const Client *client_;
};

class Client::JsonDatedFiles : public Jsonable {
 public:
  JsonDatedFiles(const td::vector<object_ptr<td_api::datedFile>> &files, const Client *client)
      : files_(files), client_(client) {
  }
  void store(JsonValueScope *scope) const {
    auto array = scope->enter_array();
    for (auto &file : files_) {
      array << JsonDatedFile(file.get(), client_);
    }
  }

 private:
  const td::vector<object_ptr<td_api::datedFile>> &files_;
  const Client *client_;
};

class Client::JsonUser : public Jsonable {
 public:
  JsonUser(int32 user_id, const Client *client, bool full_bot_info = false)
      : user_id_(user_id), client_(client), full_bot_info_(full_bot_info) {
  }
  void store(JsonValueScope *scope) const {
    auto object = scope->enter_object();
    auto user_info = client_->get_user_info(user_id_);
    object("id", user_id_);
    bool is_bot = user_info != nullptr && user_info->type == UserInfo::Type::Bot;
    object("is_bot", td::JsonBool(is_bot));
    bool is_deleted = user_info != nullptr && user_info->type == UserInfo::Type::Deleted;
    object("is_deleted", td::JsonBool(is_deleted));
    object("first_name", user_info == nullptr ? "" : user_info->first_name);
    if (user_info != nullptr && !user_info->last_name.empty()) {
      object("last_name", user_info->last_name);
    }
    if (user_info != nullptr && !user_info->username.empty()) {
      object("username", user_info->username);
    }
    if (user_info != nullptr && !user_info->language_code.empty()) {
      object("language_code", user_info->language_code);
    }

    // start custom properties impl
    if (user_info != nullptr && user_info->is_verified) {
      object("is_verified", td::JsonBool(user_info->is_verified));
    }
    if (user_info != nullptr && user_info->is_scam) {
      object("is_scam", td::JsonBool(user_info->is_scam));
    }
    //end custom properties impl

    if (is_bot && full_bot_info_) {
      object("can_join_groups", td::JsonBool(user_info->can_join_groups));
      object("can_read_all_group_messages", td::JsonBool(user_info->can_read_all_group_messages));
      object("supports_inline_queries", td::JsonBool(user_info->is_inline_bot));
    }
  }

 private:
  int32 user_id_;
  const Client *client_;
  bool full_bot_info_;
};

class Client::JsonUsers : public Jsonable {
 public:
  JsonUsers(const td::vector<int32> &user_ids, const Client *client) : user_ids_(user_ids), client_(client) {
  }
  void store(JsonValueScope *scope) const {
    auto array = scope->enter_array();
    for (auto &user_id : user_ids_) {
      array << JsonUser(user_id, client_);
    }
  }

 private:
  const td::vector<int32> &user_ids_;
  const Client *client_;
};

class Client::JsonEntity : public Jsonable {
 public:
  JsonEntity(const td_api::textEntity *entity, const Client *client) : entity_(entity), client_(client) {
  }
  void store(JsonValueScope *scope) const {
    auto object = scope->enter_object();
    object("offset", entity_->offset_);
    object("length", entity_->length_);
    switch (entity_->type_->get_id()) {
      case td_api::textEntityTypeMention::ID:
        object("type", "mention");
        break;
      case td_api::textEntityTypeHashtag::ID:
        object("type", "hashtag");
        break;
      case td_api::textEntityTypeCashtag::ID:
        object("type", "cashtag");
        break;
      case td_api::textEntityTypeBotCommand::ID:
        object("type", "bot_command");
        break;
      case td_api::textEntityTypeUrl::ID:
        object("type", "url");
        break;
      case td_api::textEntityTypeEmailAddress::ID:
        object("type", "email");
        break;
      case td_api::textEntityTypePhoneNumber::ID:
        object("type", "phone_number");
        break;
      case td_api::textEntityTypeBankCardNumber::ID:
        object("type", "bank_card_number");
        break;
      case td_api::textEntityTypeBold::ID:
        object("type", "bold");
        break;
      case td_api::textEntityTypeItalic::ID:
        object("type", "italic");
        break;
      case td_api::textEntityTypeUnderline::ID:
        object("type", "underline");
        break;
      case td_api::textEntityTypeStrikethrough::ID:
        object("type", "strikethrough");
        break;
      case td_api::textEntityTypeCode::ID:
        object("type", "code");
        break;
      case td_api::textEntityTypePre::ID:
        object("type", "pre");
        break;
      case td_api::textEntityTypePreCode::ID: {
        auto entity = static_cast<const td_api::textEntityTypePreCode *>(entity_->type_.get());
        object("type", "pre");
        object("language", entity->language_);
        break;
      }
      case td_api::textEntityTypeTextUrl::ID: {
        auto entity = static_cast<const td_api::textEntityTypeTextUrl *>(entity_->type_.get());
        object("type", "text_link");
        object("url", entity->url_);
        break;
      }
      case td_api::textEntityTypeMentionName::ID: {
        auto entity = static_cast<const td_api::textEntityTypeMentionName *>(entity_->type_.get());
        object("type", "text_mention");
        object("user", JsonUser(entity->user_id_, client_));
        break;
      }
      default:
        UNREACHABLE();
    }
  }

 private:
  const td_api::textEntity *entity_;
  const Client *client_;
};

class Client::JsonVectorEntities : public Jsonable {
 public:
  JsonVectorEntities(const td::vector<object_ptr<td_api::textEntity>> &entities, const Client *client)
      : entities_(entities), client_(client) {
  }
  void store(JsonValueScope *scope) const {
    auto array = scope->enter_array();
    for (auto &entity : entities_) {
      if (entity->type_->get_id() != td_api::textEntityTypeBankCardNumber::ID) {
        array << JsonEntity(entity.get(), client_);
      }
    }
  }

 private:
  const td::vector<object_ptr<td_api::textEntity>> &entities_;
  const Client *client_;
};

class Client::JsonLocation : public Jsonable {
 public:
  explicit JsonLocation(const td_api::location *location, double expires_in = 0.0, int32 live_period = 0,
                        int32 heading = 0, int32 proximity_alert_radius = 0)
      : location_(location)
      , expires_in_(expires_in)
      , live_period_(live_period)
      , heading_(heading)
      , proximity_alert_radius_(proximity_alert_radius) {
  }
  void store(JsonValueScope *scope) const {
    auto object = scope->enter_object();
    object("latitude", location_->latitude_);
    object("longitude", location_->longitude_);
    if (expires_in_ > 0.0) {
      object("live_period", live_period_);
      if (heading_ > 0) {
        object("heading", heading_);
      }
      if (proximity_alert_radius_ > 0) {
        object("proximity_alert_radius", proximity_alert_radius_);
      }
    }
    if (location_->horizontal_accuracy_ > 0) {
      object("horizontal_accuracy", location_->horizontal_accuracy_);
    }
  }

 private:
  const td_api::location *location_;
  double expires_in_;
  int32 live_period_;
  int32 heading_;
  int32 proximity_alert_radius_;
};

class Client::JsonChatPermissions : public Jsonable {
 public:
  explicit JsonChatPermissions(const td_api::chatPermissions *chat_permissions) : chat_permissions_(chat_permissions) {
  }
  void store(JsonValueScope *scope) const {
    auto object = scope->enter_object();
    Client::json_store_permissions(object, chat_permissions_);
  }

 private:
  const td_api::chatPermissions *chat_permissions_;
};

class Client::JsonChatPhotoInfo : public Jsonable {
 public:
  explicit JsonChatPhotoInfo(const td_api::chatPhotoInfo *chat_photo) : chat_photo_(chat_photo) {
  }
  void store(JsonValueScope *scope) const {
    auto object = scope->enter_object();
    object("small_file_id", chat_photo_->small_->remote_->id_);
    object("small_file_unique_id", chat_photo_->small_->remote_->unique_id_);
    object("big_file_id", chat_photo_->big_->remote_->id_);
    object("big_file_unique_id", chat_photo_->big_->remote_->unique_id_);
  }

 private:
  const td_api::chatPhotoInfo *chat_photo_;
};

class Client::JsonChatLocation : public Jsonable {
 public:
  explicit JsonChatLocation(const td_api::chatLocation *chat_location) : chat_location_(chat_location) {
  }
  void store(JsonValueScope *scope) const {
    auto object = scope->enter_object();
    object("location", JsonLocation(chat_location_->location_.get()));
    object("address", chat_location_->address_);
  }

 private:
  const td_api::chatLocation *chat_location_;
};

class Client::JsonChatInviteLink : public Jsonable {
 public:
  JsonChatInviteLink(const td_api::chatInviteLink *chat_invite_link, const Client *client)
      : chat_invite_link_(chat_invite_link), client_(client) {
  }
  void store(JsonValueScope *scope) const {
    auto object = scope->enter_object();
    object("invite_link", chat_invite_link_->invite_link_);
    object("creator", JsonUser(chat_invite_link_->creator_user_id_, client_));
    if (chat_invite_link_->expire_date_ != 0) {
      object("expire_date", chat_invite_link_->expire_date_);
    }
    if (chat_invite_link_->member_limit_ != 0) {
      object("member_limit", chat_invite_link_->member_limit_);
    }
    object("is_primary", td::JsonBool(chat_invite_link_->is_primary_));
    object("is_revoked", td::JsonBool(chat_invite_link_->is_revoked_));
  }

 private:
  const td_api::chatInviteLink *chat_invite_link_;
  const Client *client_;
};

class Client::JsonMessage : public Jsonable {
 public:
  JsonMessage(const MessageInfo *message, bool need_reply, const td::string &source, const Client *client)
      : message_(message), need_reply_(need_reply), source_(source), client_(client) {
  }
  void store(JsonValueScope *scope) const;

 private:
  const MessageInfo *message_;
  bool need_reply_;
  const td::string &source_;
  const Client *client_;

  void add_caption(td::JsonObjectScope &object, const object_ptr<td_api::formattedText> &caption) const {
    CHECK(caption != nullptr);
    if (!caption->text_.empty()) {
      object("caption", caption->text_);

      if (!caption->entities_.empty()) {
        object("caption_entities", JsonVectorEntities(caption->entities_, client_));
      }
    }
  }
};

class Client::JsonChat : public Jsonable {
 public:
  JsonChat(int64 chat_id, bool is_full, const Client *client, int64 pinned_message_id = -1, int32 distance = -1)
      : chat_id_(chat_id)
      , is_full_(is_full)
      , client_(client)
      , pinned_message_id_(pinned_message_id)
      , distance_(distance) {
  }
  void store(JsonValueScope *scope) const {
    auto chat_info = client_->get_chat(chat_id_);
    CHECK(chat_info != nullptr);
    auto object = scope->enter_object();
    object("id", chat_id_);
    switch (chat_info->type) {
      case ChatInfo::Type::Private: {
        auto user_info = client_->get_user_info(chat_info->user_id);
        CHECK(user_info != nullptr);
        object("first_name", user_info->first_name);
        if (!user_info->last_name.empty()) {
          object("last_name", user_info->last_name);
        }
        if (!user_info->username.empty()) {
          object("username", user_info->username);
        }
        object("type", "private");

        // start custom properties impl
        if (user_info->is_verified) {
          object("is_verified", td::JsonBool(user_info->is_verified));
        }
        if (user_info->is_scam) {
          object("is_scam", td::JsonBool(user_info->is_scam));
        }
        // end custom properties impl

        if (is_full_) {
          if (!user_info->bio.empty()) {
            object("bio", user_info->bio);
          }
        }
        break;
      }
      case ChatInfo::Type::Group: {
        object("title", chat_info->title);
        object("type", "group");

        const auto *permissions = chat_info->permissions.get();

        auto group_info = client_->get_group_info(chat_info->group_id);
        CHECK(group_info != nullptr);
        if (is_full_) {
          if (!group_info->description.empty()) {
            object("description", group_info->description);
          }
          if (!group_info->invite_link.empty()) {
            object("invite_link", group_info->invite_link);
          }
          object("permissions", JsonChatPermissions(permissions));
        }
        auto everyone_is_administrator = permissions->can_send_messages_ && permissions->can_send_media_messages_ &&
                                         permissions->can_send_polls_ && permissions->can_send_other_messages_ &&
                                         permissions->can_add_web_page_previews_ && permissions->can_change_info_ &&
                                         permissions->can_invite_users_ && permissions->can_pin_messages_;
        object("all_members_are_administrators", td::JsonBool(everyone_is_administrator));
        break;
      }
      case ChatInfo::Type::Supergroup: {
        object("title", chat_info->title);

        auto supergroup_info = client_->get_supergroup_info(chat_info->supergroup_id);
        CHECK(supergroup_info != nullptr);
        if (!supergroup_info->username.empty()) {
          object("username", supergroup_info->username);
        }

        if (supergroup_info->is_supergroup) {
          object("type", "supergroup");
        } else {
          object("type", "channel");
        }

        // start custom properties impl
        if (supergroup_info->is_verified) {
          object("is_verified", td::JsonBool(supergroup_info->is_verified));
        }
        if (supergroup_info->is_scam) {
          object("is_scam", td::JsonBool(supergroup_info->is_scam));
        }
        // end custom properties impl

        if (is_full_) {
          if (!supergroup_info->description.empty()) {
            object("description", supergroup_info->description);
          }
          if (!supergroup_info->invite_link.empty()) {
            object("invite_link", supergroup_info->invite_link);
          }
          if (supergroup_info->sticker_set_id != 0) {
            auto sticker_set_name = client_->get_sticker_set_name(supergroup_info->sticker_set_id);
            if (!sticker_set_name.empty()) {
              object("sticker_set_name", sticker_set_name);
            } else {
              LOG(ERROR) << "Not found chat sticker set " << supergroup_info->sticker_set_id;
            }
          }
          if (supergroup_info->can_set_sticker_set) {
            object("can_set_sticker_set", td::JsonTrue());
          }
          if (supergroup_info->is_supergroup) {
            object("permissions", JsonChatPermissions(chat_info->permissions.get()));
          }
          if (supergroup_info->slow_mode_delay != 0) {
            object("slow_mode_delay", supergroup_info->slow_mode_delay);
          }
          if (supergroup_info->linked_chat_id != 0) {
            object("linked_chat_id", supergroup_info->linked_chat_id);
          }
          if (supergroup_info->location != nullptr) {
            object("location", JsonChatLocation(supergroup_info->location.get()));
          }
        }
        break;
      }
      case ChatInfo::Type::Unknown:
      default:
        UNREACHABLE();
    }
    if (is_full_) {
      if (chat_info->photo != nullptr) {
        object("photo", JsonChatPhotoInfo(chat_info->photo.get()));
      }
      if (pinned_message_id_ != 0) {
        CHECK(pinned_message_id_ != -1);
        const MessageInfo *pinned_message = client_->get_message(chat_id_, pinned_message_id_);
        if (pinned_message != nullptr) {
          object("pinned_message", JsonMessage(pinned_message, false, "pin in JsonChat", client_));
        } else {
          LOG(ERROR) << "Pinned unknown, inaccessible or deleted message " << pinned_message_id_;
        }
      }
      if (chat_info->message_auto_delete_time != 0) {
        object("message_auto_delete_time", chat_info->message_auto_delete_time);
      }
    }

    // start custom properties impl
    if (distance_ >= 0) {
      object("distance", td::JsonInt(distance_));
    }
    // end custom properties impl

  }

 private:
  int64 chat_id_;
  bool is_full_;
  const Client *client_;
  int64 pinned_message_id_;
  int32 distance_;
};

class Client::JsonMessageSender : public Jsonable {
 public:
  JsonMessageSender(const td_api::MessageSender *sender, const Client *client) : sender_(sender), client_(client) {
  }
  void store(JsonValueScope *scope) const {
    CHECK(sender_ != nullptr);
    switch (sender_->get_id()) {
      case td_api::messageSenderUser::ID: {
        auto sender_user_id = static_cast<const td_api::messageSenderUser *>(sender_)->user_id_;
        JsonUser(sender_user_id, client_).store(scope);
        break;
      }
      case td_api::messageSenderChat::ID: {
        auto sender_chat_id = static_cast<const td_api::messageSenderChat *>(sender_)->chat_id_;
        JsonChat(sender_chat_id, false, client_).store(scope);
        break;
      }
      default:
        UNREACHABLE();
    }
  }

 private:
  const td_api::MessageSender *sender_;
  const Client *client_;
};

class Client::JsonMessages : public Jsonable {
 public:
  explicit JsonMessages(const td::vector<td::string> &messages) : messages_(messages) {
  }
  void store(JsonValueScope *scope) const {
    auto array = scope->enter_array();
    for (auto &message : messages_) {
      array << td::JsonRaw(message);
    }
  }

 private:
  const td::vector<td::string> &messages_;
};

class Client::JsonAnimation : public Jsonable {
 public:
  JsonAnimation(const td_api::animation *animation, bool as_document, const Client *client)
      : animation_(animation), as_document_(as_document), client_(client) {
  }
  void store(JsonValueScope *scope) const {
    auto object = scope->enter_object();
    if (!animation_->file_name_.empty()) {
      object("file_name", animation_->file_name_);
    }
    if (!animation_->mime_type_.empty()) {
      object("mime_type", animation_->mime_type_);
    }
    if (!as_document_) {
      object("duration", animation_->duration_);
      object("width", animation_->width_);
      object("height", animation_->height_);
    }
    client_->json_store_thumbnail(object, animation_->thumbnail_.get());
    client_->json_store_file(object, animation_->animation_.get());
  }

 private:
  const td_api::animation *animation_;
  bool as_document_;
  const Client *client_;
};

class Client::JsonAudio : public Jsonable {
 public:
  JsonAudio(const td_api::audio *audio, const Client *client) : audio_(audio), client_(client) {
  }
  void store(JsonValueScope *scope) const {
    auto object = scope->enter_object();
    object("duration", audio_->duration_);
    if (!audio_->file_name_.empty()) {
      object("file_name", audio_->file_name_);
    }
    if (!audio_->mime_type_.empty()) {
      object("mime_type", audio_->mime_type_);
    }
    if (!audio_->title_.empty()) {
      object("title", audio_->title_);
    }
    if (!audio_->performer_.empty()) {
      object("performer", audio_->performer_);
    }
    client_->json_store_thumbnail(object, audio_->album_cover_thumbnail_.get());
    client_->json_store_file(object, audio_->audio_.get());
  }

 private:
  const td_api::audio *audio_;
  const Client *client_;
};

class Client::JsonDocument : public Jsonable {
 public:
  JsonDocument(const td_api::document *document, const Client *client) : document_(document), client_(client) {
  }
  void store(JsonValueScope *scope) const {
    auto object = scope->enter_object();
    if (!document_->file_name_.empty()) {
      object("file_name", document_->file_name_);
    }
    if (!document_->mime_type_.empty()) {
      object("mime_type", document_->mime_type_);
    }
    client_->json_store_thumbnail(object, document_->thumbnail_.get());
    client_->json_store_file(object, document_->document_.get());
  }

 private:
  const td_api::document *document_;
  const Client *client_;
};

class Client::JsonPhotoSize : public Jsonable {
 public:
  JsonPhotoSize(const td_api::photoSize *photo_size, const Client *client) : photo_size_(photo_size), client_(client) {
  }
  void store(JsonValueScope *scope) const {
    auto object = scope->enter_object();
    client_->json_store_file(object, photo_size_->photo_.get());
    object("width", photo_size_->width_);
    object("height", photo_size_->height_);
  }

 private:
  const td_api::photoSize *photo_size_;
  const Client *client_;
};

class Client::JsonThumbnail : public Jsonable {
 public:
  JsonThumbnail(const td_api::thumbnail *thumbnail, const Client *client) : thumbnail_(thumbnail), client_(client) {
  }
  void store(JsonValueScope *scope) const {
    auto object = scope->enter_object();
    client_->json_store_file(object, thumbnail_->file_.get());
    object("width", thumbnail_->width_);
    object("height", thumbnail_->height_);
  }

 private:
  const td_api::thumbnail *thumbnail_;
  const Client *client_;
};

class Client::JsonPhoto : public Jsonable {
 public:
  JsonPhoto(const td_api::photo *photo, const Client *client) : photo_(photo), client_(client) {
  }
  void store(JsonValueScope *scope) const {
    auto array = scope->enter_array();
    for (auto &photo_size : photo_->sizes_) {
      if (photo_size->type_ != "i" && photo_size->type_ != "t" && !photo_size->photo_->remote_->id_.empty()) {
        array << JsonPhotoSize(photo_size.get(), client_);
      }
    }
  }

 private:
  const td_api::photo *photo_;
  const Client *client_;
};

class Client::JsonChatPhoto : public Jsonable {
 public:
  JsonChatPhoto(const td_api::chatPhoto *photo, const Client *client) : photo_(photo), client_(client) {
  }
  void store(JsonValueScope *scope) const {
    auto array = scope->enter_array();
    for (auto &photo_size : photo_->sizes_) {
      if (photo_size->type_ != "i" && photo_size->type_ != "t" && !photo_size->photo_->remote_->id_.empty()) {
        array << JsonPhotoSize(photo_size.get(), client_);
      }
    }
  }

 private:
  const td_api::chatPhoto *photo_;
  const Client *client_;
};

class Client::JsonMaskPosition : public Jsonable {
 public:
  explicit JsonMaskPosition(const td_api::maskPosition *mask_position) : mask_position_(mask_position) {
  }
  void store(JsonValueScope *scope) const {
    auto object = scope->enter_object();
    object("point", Client::MASK_POINTS[Client::mask_point_to_index(mask_position_->point_)]);
    object("x_shift", mask_position_->x_shift_);
    object("y_shift", mask_position_->y_shift_);
    object("scale", mask_position_->scale_);
  }

 private:
  const td_api::maskPosition *mask_position_;
};

class Client::JsonSticker : public Jsonable {
 public:
  JsonSticker(const td_api::sticker *sticker, const Client *client) : sticker_(sticker), client_(client) {
  }
  void store(JsonValueScope *scope) const {
    auto object = scope->enter_object();
    object("width", sticker_->width_);
    object("height", sticker_->height_);
    if (!sticker_->emoji_.empty()) {
      object("emoji", sticker_->emoji_);
    }
    auto set_name = client_->get_sticker_set_name(sticker_->set_id_);
    if (!set_name.empty()) {
      object("set_name", set_name);
    }
    object("is_animated", td::JsonBool(sticker_->is_animated_));
    if (sticker_->mask_position_ != nullptr) {
      object("mask_position", JsonMaskPosition(sticker_->mask_position_.get()));
    }
    client_->json_store_thumbnail(object, sticker_->thumbnail_.get());
    client_->json_store_file(object, sticker_->sticker_.get());
  }

 private:
  const td_api::sticker *sticker_;
  const Client *client_;
};

class Client::JsonStickers : public Jsonable {
 public:
  JsonStickers(const td::vector<object_ptr<td_api::sticker>> &stickers, const Client *client)
      : stickers_(stickers), client_(client) {
  }
  void store(JsonValueScope *scope) const {
    auto array = scope->enter_array();
    for (auto &sticker : stickers_) {
      array << JsonSticker(sticker.get(), client_);
    }
  }

 private:
  const td::vector<object_ptr<td_api::sticker>> &stickers_;
  const Client *client_;
};

class Client::JsonVideo : public Jsonable {
 public:
  JsonVideo(const td_api::video *video, const Client *client) : video_(video), client_(client) {
  }
  void store(JsonValueScope *scope) const {
    auto object = scope->enter_object();
    object("duration", video_->duration_);
    object("width", video_->width_);
    object("height", video_->height_);
    if (!video_->file_name_.empty()) {
      object("file_name", video_->file_name_);
    }
    if (!video_->mime_type_.empty()) {
      object("mime_type", video_->mime_type_);
    }
    client_->json_store_thumbnail(object, video_->thumbnail_.get());
    client_->json_store_file(object, video_->video_.get());
  }

 private:
  const td_api::video *video_;
  const Client *client_;
};

class Client::JsonVideoNote : public Jsonable {
 public:
  JsonVideoNote(const td_api::videoNote *video_note, const Client *client) : video_note_(video_note), client_(client) {
  }
  void store(JsonValueScope *scope) const {
    auto object = scope->enter_object();
    object("duration", video_note_->duration_);
    object("length", video_note_->length_);
    client_->json_store_thumbnail(object, video_note_->thumbnail_.get());
    client_->json_store_file(object, video_note_->video_.get());
  }

 private:
  const td_api::videoNote *video_note_;
  const Client *client_;
};

class Client::JsonVoiceNote : public Jsonable {
 public:
  JsonVoiceNote(const td_api::voiceNote *voice_note, const Client *client) : voice_note_(voice_note), client_(client) {
  }
  void store(JsonValueScope *scope) const {
    auto object = scope->enter_object();
    object("duration", voice_note_->duration_);
    if (!voice_note_->mime_type_.empty()) {
      object("mime_type", voice_note_->mime_type_);
    }
    client_->json_store_file(object, voice_note_->voice_.get());
  }

 private:
  const td_api::voiceNote *voice_note_;
  const Client *client_;
};

class Client::JsonVenue : public Jsonable {
 public:
  explicit JsonVenue(const td_api::venue *venue) : venue_(venue) {
  }
  void store(JsonValueScope *scope) const {
    auto object = scope->enter_object();
    object("location", JsonLocation(venue_->location_.get()));
    object("title", venue_->title_);
    object("address", venue_->address_);
    if (venue_->provider_ == "foursquare") {
      if (!venue_->id_.empty()) {
        object("foursquare_id", venue_->id_);
      }
      if (!venue_->type_.empty()) {
        object("foursquare_type", venue_->type_);
      }
    }
    if (venue_->provider_ == "gplaces") {
      if (!venue_->id_.empty()) {
        object("google_place_id", venue_->id_);
      }
      if (!venue_->type_.empty()) {
        object("google_place_type", venue_->type_);
      }
    }
  }

 private:
  const td_api::venue *venue_;
};

class Client::JsonContact : public Jsonable {
 public:
  explicit JsonContact(const td_api::contact *contact) : contact_(contact) {
  }
  void store(JsonValueScope *scope) const {
    auto object = scope->enter_object();
    object("phone_number", contact_->phone_number_);
    object("first_name", contact_->first_name_);
    if (!contact_->last_name_.empty()) {
      object("last_name", contact_->last_name_);
    }
    if (!contact_->vcard_.empty()) {
      object("vcard", contact_->vcard_);
    }
    if (contact_->user_id_) {
      object("user_id", contact_->user_id_);
    }
  }

 private:
  const td_api::contact *contact_;
};

class Client::JsonDice : public Jsonable {
 public:
  JsonDice(const td::string &emoji, int32 value) : emoji_(emoji), value_(value) {
  }
  void store(JsonValueScope *scope) const {
    auto object = scope->enter_object();
    object("emoji", emoji_);
    object("value", value_);
  }

 private:
  const td::string &emoji_;
  int32 value_;
};

class Client::JsonGame : public Jsonable {
 public:
  JsonGame(const td_api::game *game, const Client *client) : game_(game), client_(client) {
  }
  void store(JsonValueScope *scope) const {
    auto object = scope->enter_object();
    object("title", game_->title_);
    if (!game_->text_->text_.empty()) {
      object("text", game_->text_->text_);
    }
    if (!game_->text_->entities_.empty()) {
      object("text_entities", JsonVectorEntities(game_->text_->entities_, client_));
    }
    object("description", game_->description_);
    CHECK(game_->photo_ != nullptr);
    object("photo", JsonPhoto(game_->photo_.get(), client_));
    if (game_->animation_ != nullptr) {
      object("animation", JsonAnimation(game_->animation_.get(), false, client_));
    }
  }

 private:
  const td_api::game *game_;
  const Client *client_;
};

class Client::JsonInvoice : public Jsonable {
 public:
  explicit JsonInvoice(const td_api::messageInvoice *invoice) : invoice_(invoice) {
  }
  void store(JsonValueScope *scope) const {
    auto object = scope->enter_object();
    object("title", invoice_->title_);
    object("description", invoice_->description_);
    object("start_parameter", invoice_->start_parameter_);
    object("currency", invoice_->currency_);
    object("total_amount", invoice_->total_amount_);
    // skip photo
    // skip is_test
    // skip need_shipping_address
    // skip receipt_message_id
  }

 private:
  const td_api::messageInvoice *invoice_;
};

class Client::JsonPollOption : public Jsonable {
 public:
  explicit JsonPollOption(const td_api::pollOption *option) : option_(option) {
  }
  void store(JsonValueScope *scope) const {
    auto object = scope->enter_object();
    object("text", option_->text_);
    object("voter_count", option_->voter_count_);
    // ignore is_chosen
  }

 private:
  const td_api::pollOption *option_;
};

class Client::JsonPoll : public Jsonable {
 public:
  JsonPoll(const td_api::poll *poll, const Client *client) : poll_(poll), client_(client) {
  }
  void store(JsonValueScope *scope) const {
    auto object = scope->enter_object();
    object("id", td::to_string(poll_->id_));
    object("question", poll_->question_);
    object("options", td::json_array(poll_->options_, [](auto &option) { return JsonPollOption(option.get()); }));
    object("total_voter_count", poll_->total_voter_count_);
    if (poll_->open_period_ != 0 && poll_->close_date_ != 0) {
      object("open_period", poll_->open_period_);
      object("close_date", poll_->close_date_);
    }
    object("is_closed", td::JsonBool(poll_->is_closed_));
    object("is_anonymous", td::JsonBool(poll_->is_anonymous_));
    switch (poll_->type_->get_id()) {
      case td_api::pollTypeQuiz::ID: {
        object("type", "quiz");
        object("allows_multiple_answers", td::JsonFalse());
        auto quiz = static_cast<const td_api::pollTypeQuiz *>(poll_->type_.get());
        int32 correct_option_id = quiz->correct_option_id_;
        if (correct_option_id != -1) {
          object("correct_option_id", correct_option_id);
        }
        auto *explanation = quiz->explanation_.get();
        if (!explanation->text_.empty()) {
          object("explanation", explanation->text_);
          object("explanation_entities", JsonVectorEntities(explanation->entities_, client_));
        }
        break;
      }
      case td_api::pollTypeRegular::ID:
        object("type", "regular");
        object("allows_multiple_answers",
               td::JsonBool(static_cast<const td_api::pollTypeRegular *>(poll_->type_.get())->allow_multiple_answers_));
        break;
      default:
        UNREACHABLE();
    }
  }

 private:
  const td_api::poll *poll_;
  const Client *client_;
};

class Client::JsonPollAnswer : public Jsonable {
 public:
  JsonPollAnswer(const td_api::updatePollAnswer *poll_answer, const Client *client)
      : poll_answer_(poll_answer), client_(client) {
  }
  void store(JsonValueScope *scope) const {
    auto object = scope->enter_object();
    object("poll_id", td::to_string(poll_answer_->poll_id_));
    object("user", JsonUser(poll_answer_->user_id_, client_));
    object("option_ids", td::json_array(poll_answer_->option_ids_, [](int32 option_id) { return option_id; }));
  }

 private:
  const td_api::updatePollAnswer *poll_answer_;
  const Client *client_;
};

class Client::JsonAddress : public Jsonable {
 public:
  explicit JsonAddress(const td_api::address *address) : address_(address) {
  }
  void store(JsonValueScope *scope) const {
    auto object = scope->enter_object();
    object("country_code", address_->country_code_);
    object("state", address_->state_);
    object("city", address_->city_);
    object("street_line1", address_->street_line1_);
    object("street_line2", address_->street_line2_);
    object("post_code", address_->postal_code_);
  }

 private:
  const td_api::address *address_;
};

class Client::JsonOrderInfo : public Jsonable {
 public:
  explicit JsonOrderInfo(const td_api::orderInfo *order_info) : order_info_(order_info) {
  }
  void store(JsonValueScope *scope) const {
    auto object = scope->enter_object();
    if (!order_info_->name_.empty()) {
      object("name", order_info_->name_);
    }
    if (!order_info_->phone_number_.empty()) {
      object("phone_number", order_info_->phone_number_);
    }
    if (!order_info_->email_address_.empty()) {
      object("email", order_info_->email_address_);
    }
    if (order_info_->shipping_address_ != nullptr) {
      object("shipping_address", JsonAddress(order_info_->shipping_address_.get()));
    }
  }

 private:
  const td_api::orderInfo *order_info_;
};

class Client::JsonSuccessfulPaymentBot : public Jsonable {
 public:
  explicit JsonSuccessfulPaymentBot(const td_api::messagePaymentSuccessfulBot *successful_payment)
      : successful_payment_(successful_payment) {
  }
  void store(JsonValueScope *scope) const {
    auto object = scope->enter_object();
    object("currency", successful_payment_->currency_);
    object("total_amount", successful_payment_->total_amount_);
    if (!td::check_utf8(successful_payment_->invoice_payload_)) {
      LOG(WARNING) << "Receive non-UTF-8 invoice payload";
      object("invoice_payload", td::JsonRawString(successful_payment_->invoice_payload_));
    } else {
      object("invoice_payload", successful_payment_->invoice_payload_);
    }
    if (!successful_payment_->shipping_option_id_.empty()) {
      object("shipping_option_id", successful_payment_->shipping_option_id_);
    }
    if (successful_payment_->order_info_ != nullptr) {
      object("order_info", JsonOrderInfo(successful_payment_->order_info_.get()));
    }

    object("telegram_payment_charge_id", successful_payment_->telegram_payment_charge_id_);
    object("provider_payment_charge_id", successful_payment_->provider_payment_charge_id_);
  }

 private:
  const td_api::messagePaymentSuccessfulBot *successful_payment_;
};

class Client::JsonEncryptedPassportElement : public Jsonable {
 public:
  JsonEncryptedPassportElement(const td_api::encryptedPassportElement *element, const Client *client)
      : element_(element), client_(client) {
  }
  void store(JsonValueScope *scope) const {
    auto object = scope->enter_object();
    auto id = element_->type_->get_id();
    object("type", Client::get_passport_element_type(id));
    switch (id) {
      case td_api::passportElementTypePhoneNumber::ID:
        object("phone_number", element_->value_);
        break;
      case td_api::passportElementTypeEmailAddress::ID:
        object("email", element_->value_);
        break;
      case td_api::passportElementTypePersonalDetails::ID:
      case td_api::passportElementTypePassport::ID:
      case td_api::passportElementTypeDriverLicense::ID:
      case td_api::passportElementTypeIdentityCard::ID:
      case td_api::passportElementTypeInternalPassport::ID:
      case td_api::passportElementTypeAddress::ID:
        object("data", td::base64_encode(element_->data_));
        break;
    }
    switch (id) {
      case td_api::passportElementTypeUtilityBill::ID:
      case td_api::passportElementTypeBankStatement::ID:
      case td_api::passportElementTypeRentalAgreement::ID:
      case td_api::passportElementTypePassportRegistration::ID:
      case td_api::passportElementTypeTemporaryRegistration::ID:
        object("files", JsonDatedFiles(element_->files_, client_));
        if (!element_->translation_.empty()) {
          object("translation", JsonDatedFiles(element_->translation_, client_));
        }
        break;
    }
    switch (id) {
      case td_api::passportElementTypePassport::ID:
      case td_api::passportElementTypeDriverLicense::ID:
      case td_api::passportElementTypeIdentityCard::ID:
      case td_api::passportElementTypeInternalPassport::ID:
        CHECK(element_->front_side_ != nullptr);
        object("front_side", JsonDatedFile(element_->front_side_.get(), client_));
        if (element_->reverse_side_ != nullptr) {
          CHECK(id == td_api::passportElementTypeIdentityCard::ID ||
                id == td_api::passportElementTypeDriverLicense::ID);
          object("reverse_side", JsonDatedFile(element_->reverse_side_.get(), client_));
        } else {
          CHECK(id == td_api::passportElementTypePassport::ID || id == td_api::passportElementTypeInternalPassport::ID);
        }
        if (element_->selfie_ != nullptr) {
          object("selfie", JsonDatedFile(element_->selfie_.get(), client_));
        }
        if (!element_->translation_.empty()) {
          object("translation", JsonDatedFiles(element_->translation_, client_));
        }
        break;
    }
    object("hash", td::base64_encode(element_->hash_));
  }

 private:
  const td_api::encryptedPassportElement *element_;
  const Client *client_;
};

class Client::JsonEncryptedCredentials : public Jsonable {
 public:
  explicit JsonEncryptedCredentials(const td_api::encryptedCredentials *credentials) : credentials_(credentials) {
  }
  void store(JsonValueScope *scope) const {
    auto object = scope->enter_object();
    object("data", td::base64_encode(credentials_->data_));
    object("hash", td::base64_encode(credentials_->hash_));
    object("secret", td::base64_encode(credentials_->secret_));
  }

 private:
  const td_api::encryptedCredentials *credentials_;
};

class Client::JsonPassportData : public Jsonable {
 public:
  JsonPassportData(const td_api::messagePassportDataReceived *passport_data, const Client *client)
      : passport_data_(passport_data), client_(client) {
  }
  void store(JsonValueScope *scope) const {
    auto object = scope->enter_object();
    object("data", td::json_array(passport_data_->elements_, [client = client_](auto &element) {
             return JsonEncryptedPassportElement(element.get(), client);
           }));
    object("credentials", JsonEncryptedCredentials(passport_data_->credentials_.get()));
  }

 private:
  const td_api::messagePassportDataReceived *passport_data_;
  const Client *client_;
};

class Client::JsonProximityAlertTriggered : public Jsonable {
 public:
  JsonProximityAlertTriggered(const td_api::messageProximityAlertTriggered *proximity_alert_triggered,
                              const Client *client)
      : proximity_alert_triggered_(proximity_alert_triggered), client_(client) {
  }
  void store(JsonValueScope *scope) const {
    auto object = scope->enter_object();
    object("traveler", JsonMessageSender(proximity_alert_triggered_->traveler_.get(), client_));
    object("watcher", JsonMessageSender(proximity_alert_triggered_->watcher_.get(), client_));
    object("distance", proximity_alert_triggered_->distance_);
  }

 private:
  const td_api::messageProximityAlertTriggered *proximity_alert_triggered_;
  const Client *client_;
};

class Client::JsonVoiceChatScheduled : public Jsonable {
 public:
  explicit JsonVoiceChatScheduled(const td_api::messageVoiceChatScheduled *voice_chat_scheduled)
      : voice_chat_scheduled_(voice_chat_scheduled) {
  }
  void store(JsonValueScope *scope) const {
    auto object = scope->enter_object();
    object("start_date", voice_chat_scheduled_->start_date_);
  }

 private:
  const td_api::messageVoiceChatScheduled *voice_chat_scheduled_;
};

class Client::JsonVoiceChatStarted : public Jsonable {
 public:
  explicit JsonVoiceChatStarted(const td_api::messageVoiceChatStarted *voice_chat_started)
      : voice_chat_started_(voice_chat_started) {
  }
  void store(JsonValueScope *scope) const {
    auto object = scope->enter_object();
  }

 private:
  const td_api::messageVoiceChatStarted *voice_chat_started_;
};

class Client::JsonVoiceChatEnded : public Jsonable {
 public:
  explicit JsonVoiceChatEnded(const td_api::messageVoiceChatEnded *voice_chat_ended)
      : voice_chat_ended_(voice_chat_ended) {
  }
  void store(JsonValueScope *scope) const {
    auto object = scope->enter_object();
    object("duration", voice_chat_ended_->duration_);
  }

 private:
  const td_api::messageVoiceChatEnded *voice_chat_ended_;
};

class Client::JsonInviteVoiceChatParticipants : public Jsonable {
 public:
  JsonInviteVoiceChatParticipants(const td_api::messageInviteVoiceChatParticipants *invite_voice_chat_participants,
                                  const Client *client)
      : invite_voice_chat_participants_(invite_voice_chat_participants), client_(client) {
  }
  void store(JsonValueScope *scope) const {
    auto object = scope->enter_object();
    object("users", JsonUsers(invite_voice_chat_participants_->user_ids_, client_));
  }

 private:
  const td_api::messageInviteVoiceChatParticipants *invite_voice_chat_participants_;
  const Client *client_;
};

class Client::JsonChatSetTtl : public Jsonable {
 public:
  explicit JsonChatSetTtl(const td_api::messageChatSetTtl *chat_set_ttl) : chat_set_ttl_(chat_set_ttl) {
  }
  void store(JsonValueScope *scope) const {
    auto object = scope->enter_object();
    object("message_auto_delete_time", chat_set_ttl_->ttl_);
  }

 private:
  const td_api::messageChatSetTtl *chat_set_ttl_;
};

class Client::JsonCallbackGame : public Jsonable {
 public:
  void store(JsonValueScope *scope) const {
    auto object = scope->enter_object();
  }
};

class Client::JsonInlineKeyboardButton : public Jsonable {
 public:
  explicit JsonInlineKeyboardButton(const td_api::inlineKeyboardButton *button) : button_(button) {
  }
  void store(JsonValueScope *scope) const {
    auto object = scope->enter_object();
    object("text", button_->text_);
    switch (button_->type_->get_id()) {
      case td_api::inlineKeyboardButtonTypeUrl::ID: {
        auto type = static_cast<const td_api::inlineKeyboardButtonTypeUrl *>(button_->type_.get());
        object("url", type->url_);
        break;
      }
      case td_api::inlineKeyboardButtonTypeLoginUrl::ID: {
        auto type = static_cast<const td_api::inlineKeyboardButtonTypeLoginUrl *>(button_->type_.get());
        object("url", type->url_);
        break;
      }
      case td_api::inlineKeyboardButtonTypeCallback::ID:
      case td_api::inlineKeyboardButtonTypeCallbackWithPassword::ID: {
        auto data = get_callback_data(button_->type_);
        if (!td::check_utf8(data)) {
          object("callback_data", "INVALID");
        } else {
          object("callback_data", data);
        }
        break;
      }
      case td_api::inlineKeyboardButtonTypeCallbackGame::ID:
        object("callback_game", JsonCallbackGame());
        break;
      case td_api::inlineKeyboardButtonTypeSwitchInline::ID: {
        auto type = static_cast<const td_api::inlineKeyboardButtonTypeSwitchInline *>(button_->type_.get());
        if (type->in_current_chat_) {
          object("switch_inline_query_current_chat", type->query_);
        } else {
          object("switch_inline_query", type->query_);
        }
        break;
      }
      case td_api::inlineKeyboardButtonTypeBuy::ID:
        object("pay", td::JsonTrue());
        break;
      default:
        UNREACHABLE();
        break;
    }
  }

 private:
  const td_api::inlineKeyboardButton *button_;
};

class Client::JsonInlineKeyboard : public Jsonable {
 public:
  explicit JsonInlineKeyboard(const td_api::replyMarkupInlineKeyboard *inline_keyboard)
      : inline_keyboard_(inline_keyboard) {
  }
  void store(JsonValueScope *scope) const {
    auto array = scope->enter_array();
    for (auto &row : inline_keyboard_->rows_) {
      array << td::json_array(row, [](auto &button) { return JsonInlineKeyboardButton(button.get()); });
    }
  }

 private:
  const td_api::replyMarkupInlineKeyboard *inline_keyboard_;
};

class Client::JsonReplyMarkup : public Jsonable {
 public:
  explicit JsonReplyMarkup(const td_api::ReplyMarkup *reply_markup) : reply_markup_(reply_markup) {
  }
  void store(JsonValueScope *scope) const {
    CHECK(reply_markup_->get_id() == td_api::replyMarkupInlineKeyboard::ID);
    auto object = scope->enter_object();
    object("inline_keyboard",
           JsonInlineKeyboard(static_cast<const td_api::replyMarkupInlineKeyboard *>(reply_markup_)));
  }

 private:
  const td_api::ReplyMarkup *reply_markup_;
};

void Client::JsonMessage::store(JsonValueScope *scope) const {
  CHECK(message_ != nullptr);
  auto object = scope->enter_object();
  if (message_->is_scheduled) {
    object("message_id", as_scheduled_message_id(message_->id));
  } else {
    object("message_id", as_client_message_id(message_->id));
  }
  if (message_->sender_user_id != 0) {
    object("from", JsonUser(message_->sender_user_id, client_));
  }
  if (!message_->author_signature.empty()) {
    object("author_signature", message_->author_signature);
  }
  if (message_->sender_chat_id != 0) {
    object("sender_chat", JsonChat(message_->sender_chat_id, false, client_));
  }
  object("chat", JsonChat(message_->chat_id, false, client_));
  object("date", message_->date);
  if (message_->edit_date > 0) {
    object("edit_date", message_->edit_date);
  }
  if (message_->views != 0) {
    object("views", message_->views);
  }
  if (message_->forwards != 0) {
    object("forwards", message_->forwards);
  }
  if (message_->is_scheduled) {
    object("is_scheduled", td::JsonBool(message_->is_scheduled));
  }
  if (message_->scheduled_at != 0) {
    object("scheduled_at", message_->scheduled_at);
  }
  if (message_->initial_send_date > 0) {
    if (message_->initial_sender_user_id != 0) {
      object("forward_from", JsonUser(message_->initial_sender_user_id, client_));
    }
    if (message_->initial_sender_chat_id != 0) {
      object("forward_from_chat", JsonChat(message_->initial_sender_chat_id, false, client_));
    }
    if (message_->initial_chat_id != 0) {
      object("forward_from_chat", JsonChat(message_->initial_chat_id, false, client_));
      if (message_->initial_message_id != 0) {
        object("forward_from_message_id", as_client_message_id(message_->initial_message_id));
      }
    }
    if (!message_->initial_author_signature.empty()) {
      object("forward_signature", message_->initial_author_signature);
    }
    if (!message_->initial_sender_name.empty()) {
      object("forward_sender_name", message_->initial_sender_name);
    }
    object("forward_date", message_->initial_send_date);
  }
  if (message_->reply_to_message_id > 0 && need_reply_ && !message_->is_reply_to_message_deleted) {
    const MessageInfo *reply_to_message = client_->get_message(message_->chat_id, message_->reply_to_message_id);
    if (reply_to_message != nullptr) {
      object("reply_to_message", JsonMessage(reply_to_message, false, "reply in " + source_, client_));
    } else {
      LOG(WARNING) << "Replied to unknown or deleted message " << message_->reply_to_message_id << " in chat "
                   << message_->chat_id << " while storing " << source_ << " " << message_->id;
    }
  }
  if (message_->media_album_id != 0) {
    object("media_group_id", td::to_string(message_->media_album_id));
  }
  if (message_->message_thread_id != 0) {
    object("message_thread_id", td::to_string(message_->message_thread_id));
  }
  switch (message_->content->get_id()) {
    case td_api::messageText::ID: {
      auto message_text = static_cast<const td_api::messageText *>(message_->content.get());
      object("text", message_text->text_->text_);
      if (!message_text->text_->entities_.empty()) {
        object("entities", JsonVectorEntities(message_text->text_->entities_, client_));
      }
      break;
    }
    case td_api::messageAnimation::ID: {
      auto message_animation = static_cast<const td_api::messageAnimation *>(message_->content.get());
      object("animation", JsonAnimation(message_animation->animation_.get(), false, client_));
      object("document", JsonAnimation(message_animation->animation_.get(), true, client_));
      add_caption(object, message_animation->caption_);
      break;
    }
    case td_api::messageAudio::ID: {
      auto message_audio = static_cast<const td_api::messageAudio *>(message_->content.get());
      object("audio", JsonAudio(message_audio->audio_.get(), client_));
      add_caption(object, message_audio->caption_);
      break;
    }
    case td_api::messageDocument::ID: {
      auto message_document = static_cast<const td_api::messageDocument *>(message_->content.get());
      object("document", JsonDocument(message_document->document_.get(), client_));
      add_caption(object, message_document->caption_);
      break;
    }
    case td_api::messagePhoto::ID: {
      auto message_photo = static_cast<const td_api::messagePhoto *>(message_->content.get());
      if (message_photo->photo_ == nullptr) {
        LOG(ERROR) << "Got empty messagePhoto";
        break;
      }
      object("photo", JsonPhoto(message_photo->photo_.get(), client_));
      add_caption(object, message_photo->caption_);
      break;
    }
    case td_api::messageSticker::ID: {
      auto message_sticker = static_cast<const td_api::messageSticker *>(message_->content.get());
      object("sticker", JsonSticker(message_sticker->sticker_.get(), client_));
      break;
    }
    case td_api::messageVideo::ID: {
      auto message_video = static_cast<const td_api::messageVideo *>(message_->content.get());
      object("video", JsonVideo(message_video->video_.get(), client_));
      add_caption(object, message_video->caption_);
      break;
    }
    case td_api::messageVideoNote::ID: {
      auto message_video_note = static_cast<const td_api::messageVideoNote *>(message_->content.get());
      object("video_note", JsonVideoNote(message_video_note->video_note_.get(), client_));
      break;
    }
    case td_api::messageVoiceNote::ID: {
      auto message_voice_note = static_cast<const td_api::messageVoiceNote *>(message_->content.get());
      object("voice", JsonVoiceNote(message_voice_note->voice_note_.get(), client_));
      add_caption(object, message_voice_note->caption_);
      break;
    }
    case td_api::messageContact::ID: {
      auto message_contact = static_cast<const td_api::messageContact *>(message_->content.get());
      object("contact", JsonContact(message_contact->contact_.get()));
      break;
    }
    case td_api::messageDice::ID: {
      auto message_dice = static_cast<const td_api::messageDice *>(message_->content.get());
      object("dice", JsonDice(message_dice->emoji_, message_dice->value_));
      break;
    }
    case td_api::messageGame::ID: {
      auto message_game = static_cast<const td_api::messageGame *>(message_->content.get());
      object("game", JsonGame(message_game->game_.get(), client_));
      break;
    }
    case td_api::messageInvoice::ID: {
      auto message_invoice = static_cast<const td_api::messageInvoice *>(message_->content.get());
      object("invoice", JsonInvoice(message_invoice));
      break;
    }
    case td_api::messageLocation::ID: {
      auto message_location = static_cast<const td_api::messageLocation *>(message_->content.get());
      object("location", JsonLocation(message_location->location_.get(), message_location->expires_in_,
                                      message_location->live_period_, message_location->heading_,
                                      message_location->proximity_alert_radius_));
      break;
    }
    case td_api::messageVenue::ID: {
      auto message_venue = static_cast<const td_api::messageVenue *>(message_->content.get());
      object("location", JsonLocation(message_venue->venue_->location_.get()));
      object("venue", JsonVenue(message_venue->venue_.get()));
      break;
    }
    case td_api::messagePoll::ID: {
      auto message_poll = static_cast<const td_api::messagePoll *>(message_->content.get());
      object("poll", JsonPoll(message_poll->poll_.get(), client_));
      break;
    }
    case td_api::messageChatAddMembers::ID: {
      auto message_add_members = static_cast<const td_api::messageChatAddMembers *>(message_->content.get());
      int32 user_id = client_->choose_added_member_id(message_add_members);
      if (user_id > 0) {
        object("new_chat_participant", JsonUser(user_id, client_));
        object("new_chat_member", JsonUser(user_id, client_));
        object("new_chat_members", JsonUsers(message_add_members->member_user_ids_, client_));
      } else {
        LOG(ERROR) << "Can't choose added member for new_chat_member field";
      }
      break;
    }
    case td_api::messageChatJoinByLink::ID: {
      if (message_->sender_user_id > 0) {
        object("new_chat_participant", JsonUser(message_->sender_user_id, client_));
        object("new_chat_member", JsonUser(message_->sender_user_id, client_));
        object("new_chat_members", JsonUsers({message_->sender_user_id}, client_));
      }
      break;
    }
    case td_api::messageChatDeleteMember::ID: {
      auto message_delete_member = static_cast<const td_api::messageChatDeleteMember *>(message_->content.get());
      int32 user_id = message_delete_member->user_id_;
      object("left_chat_participant", JsonUser(user_id, client_));
      object("left_chat_member", JsonUser(user_id, client_));
      break;
    }
    case td_api::messageChatChangeTitle::ID: {
      auto message_change_title = static_cast<const td_api::messageChatChangeTitle *>(message_->content.get());
      object("new_chat_title", message_change_title->title_);
      break;
    }
    case td_api::messageChatChangePhoto::ID: {
      auto message_change_photo = static_cast<const td_api::messageChatChangePhoto *>(message_->content.get());
      if (message_change_photo->photo_ == nullptr) {
        LOG(ERROR) << "Got empty messageChatChangePhoto";
        break;
      }
      object("new_chat_photo", JsonChatPhoto(message_change_photo->photo_.get(), client_));
      break;
    }
    case td_api::messageChatDeletePhoto::ID:
      object("delete_chat_photo", td::JsonTrue());
      break;
    case td_api::messageBasicGroupChatCreate::ID:
      object("group_chat_created", td::JsonTrue());
      break;
    case td_api::messageSupergroupChatCreate::ID: {
      auto chat = client_->get_chat(message_->chat_id);
      if (chat->type != ChatInfo::Type::Supergroup) {
        LOG(ERROR) << "Receive messageSupergroupChatCreate in the non-supergroup chat " << message_->chat_id;
        break;
      }
      auto supergroup_info = client_->get_supergroup_info(chat->supergroup_id);
      CHECK(supergroup_info != nullptr);
      if (supergroup_info->is_supergroup) {
        object("supergroup_chat_created", td::JsonTrue());
      } else {
        object("channel_chat_created", td::JsonTrue());
      }
      break;
    }
    case td_api::messageChatUpgradeTo::ID: {
      auto message_chat_upgrade_to = static_cast<const td_api::messageChatUpgradeTo *>(message_->content.get());
      auto chat_id = get_supergroup_chat_id(message_chat_upgrade_to->supergroup_id_);
      object("migrate_to_chat_id", td::JsonLong(chat_id));
      break;
    }
    case td_api::messageChatUpgradeFrom::ID: {
      auto message_chat_upgrade_from = static_cast<const td_api::messageChatUpgradeFrom *>(message_->content.get());
      auto chat_id = get_basic_group_chat_id(message_chat_upgrade_from->basic_group_id_);
      object("migrate_from_chat_id", td::JsonLong(chat_id));
      break;
    }
    case td_api::messagePinMessage::ID: {
      auto message_pin_message = static_cast<const td_api::messagePinMessage *>(message_->content.get());
      auto message_id = message_pin_message->message_id_;
      if (message_id > 0) {
        const MessageInfo *pinned_message = client_->get_message(message_->chat_id, message_id);
        if (pinned_message != nullptr) {
          object("pinned_message", JsonMessage(pinned_message, false, "pin in " + source_, client_));
        } else {
          LOG_IF(ERROR, need_reply_) << "Pinned unknown, inaccessible or deleted message " << message_id;
        }
      }
      break;
    }
    case td_api::messageGameScore::ID:
      break;
    case td_api::messagePaymentSuccessful::ID:
      break;
    case td_api::messagePaymentSuccessfulBot::ID: {
      auto message_payment_sent_bot = static_cast<const td_api::messagePaymentSuccessfulBot *>(message_->content.get());
      object("successful_payment", JsonSuccessfulPaymentBot(message_payment_sent_bot));
      break;
    }
    case td_api::messageCall::ID:
      break;
    case td_api::messageScreenshotTaken::ID:
      break;
    case td_api::messageChatSetTtl::ID: {
      auto content = static_cast<const td_api::messageChatSetTtl *>(message_->content.get());
      object("message_auto_delete_timer_changed", JsonChatSetTtl(content));
      break;
    }
    case td_api::messageUnsupported::ID:
      break;
    case td_api::messageContactRegistered::ID:
      break;
    case td_api::messageExpiredPhoto::ID:
      break;
    case td_api::messageExpiredVideo::ID:
      break;
    case td_api::messageCustomServiceAction::ID:
      break;
    case td_api::messageWebsiteConnected::ID: {
      auto chat = client_->get_chat(message_->chat_id);
      if (chat->type != ChatInfo::Type::Private) {
        break;
      }

      auto message_website_connected = static_cast<const td_api::messageWebsiteConnected *>(message_->content.get());
      if (!message_website_connected->domain_name_.empty()) {
        object("connected_website", message_website_connected->domain_name_);
      }
      break;
    }
    case td_api::messagePassportDataSent::ID:
      break;
    case td_api::messagePassportDataReceived::ID: {
      auto message_passport_data_received =
          static_cast<const td_api::messagePassportDataReceived *>(message_->content.get());
      object("passport_data", JsonPassportData(message_passport_data_received, client_));
      break;
    }
    case td_api::messageProximityAlertTriggered::ID: {
      auto content = static_cast<const td_api::messageProximityAlertTriggered *>(message_->content.get());
      object("proximity_alert_triggered", JsonProximityAlertTriggered(content, client_));
      break;
    }
    case td_api::messageVoiceChatScheduled::ID: {
      auto content = static_cast<const td_api::messageVoiceChatScheduled *>(message_->content.get());
      object("voice_chat_scheduled", JsonVoiceChatScheduled(content));
      break;
    }
    case td_api::messageVoiceChatStarted::ID: {
      auto content = static_cast<const td_api::messageVoiceChatStarted *>(message_->content.get());
      object("voice_chat_started", JsonVoiceChatStarted(content));
      break;
    }
    case td_api::messageVoiceChatEnded::ID: {
      auto content = static_cast<const td_api::messageVoiceChatEnded *>(message_->content.get());
      object("voice_chat_ended", JsonVoiceChatEnded(content));
      break;
    }
    case td_api::messageInviteVoiceChatParticipants::ID: {
      auto content = static_cast<const td_api::messageInviteVoiceChatParticipants *>(message_->content.get());
      object("voice_chat_participants_invited", JsonInviteVoiceChatParticipants(content, client_));
      break;
    }
    default:
      UNREACHABLE();
  }
  if (message_->reply_markup != nullptr) {
    object("reply_markup", JsonReplyMarkup(message_->reply_markup.get()));
  }
  if (message_->via_bot_user_id > 0) {
    object("via_bot", JsonUser(message_->via_bot_user_id, client_));
  }
}

class Client::JsonDeletedMessage : public Jsonable {
 public:
  JsonDeletedMessage(int64 chat_id, int64 message_id, const Client *client)
      : chat_id_(chat_id), message_id_(message_id), client_(client) {
  }
  void store(JsonValueScope *scope) const {
    auto object = scope->enter_object();
    object("message_id", as_client_message_id(message_id_));
    object("chat", JsonChat(chat_id_, false, client_));
    object("date", 0);
  }

 private:
  int64 chat_id_;
  int64 message_id_;
  const Client *client_;
};

class Client::JsonMessageId : public Jsonable {
 public:
  explicit JsonMessageId(int64 message_id) : message_id_(message_id) {
  }
  void store(JsonValueScope *scope) const {
    auto object = scope->enter_object();
    object("message_id", as_client_message_id(message_id_));
  }

 private:
  int64 message_id_;
};

class Client::JsonInlineQuery : public Jsonable {
 public:
  JsonInlineQuery(int64 inline_query_id, int32 sender_user_id, const td_api::location *user_location,
                  const td_api::ChatType *chat_type, const td::string &query, const td::string &offset,
                  const Client *client)
      : inline_query_id_(inline_query_id)
      , sender_user_id_(sender_user_id)
      , user_location_(user_location)
      , chat_type_(chat_type)
      , query_(query)
      , offset_(offset)
      , client_(client) {
  }

  void store(JsonValueScope *scope) const {
    auto object = scope->enter_object();
    object("id", td::to_string(inline_query_id_));
    object("from", JsonUser(sender_user_id_, client_));
    if (user_location_ != nullptr) {
      object("location", JsonLocation(user_location_));
    }
    if (chat_type_ != nullptr) {
      auto chat_type = [&] {
        switch (chat_type_->get_id()) {
          case td_api::chatTypePrivate::ID: {
            auto type = static_cast<const td_api::chatTypePrivate *>(chat_type_);
            if (type->user_id_ == sender_user_id_) {
              return "sender";
            }
            return "private";
          }
          case td_api::chatTypeBasicGroup::ID:
            return "group";
          case td_api::chatTypeSupergroup::ID: {
            auto type = static_cast<const td_api::chatTypeSupergroup *>(chat_type_);
            if (type->is_channel_) {
              return "channel";
            } else {
              return "supergroup";
            }
          }
          case td_api::chatTypeSecret::ID:
            return "";
          default:
            UNREACHABLE();
            return "";
        }
      }();
      if (chat_type[0] != '\0') {
        object("chat_type", chat_type);
      }
    }
    object("query", query_);
    object("offset", offset_);
  }

 private:
  int64 inline_query_id_;
  int32 sender_user_id_;
  const td_api::location *user_location_;
  const td_api::ChatType *chat_type_;
  const td::string &query_;
  const td::string &offset_;
  const Client *client_;
};

class Client::JsonChosenInlineResult : public Jsonable {
 public:
  JsonChosenInlineResult(int32 sender_user_id, const td_api::location *user_location, const td::string &query,
                         const td::string &result_id, const td::string &inline_message_id, const Client *client)
      : sender_user_id_(sender_user_id)
      , user_location_(user_location)
      , query_(query)
      , result_id_(result_id)
      , inline_message_id_(inline_message_id)
      , client_(client) {
  }

  void store(JsonValueScope *scope) const {
    auto object = scope->enter_object();
    object("from", JsonUser(sender_user_id_, client_));
    if (user_location_ != nullptr) {
      object("location", JsonLocation(user_location_));
    }
    if (!inline_message_id_.empty()) {
      object("inline_message_id", inline_message_id_);
    }
    object("query", query_);
    object("result_id", result_id_);
  }

 private:
  int32 sender_user_id_;
  const td_api::location *user_location_;
  const td::string &query_;
  const td::string &result_id_;
  const td::string &inline_message_id_;
  const Client *client_;
};

class Client::JsonCallbackQuery : public Jsonable {
 public:
  JsonCallbackQuery(int64 callback_query_id, int32 sender_user_id, int64 chat_id, int64 message_id,
                    const MessageInfo *message_info, int64 chat_instance, td_api::CallbackQueryPayload *payload,
                    const Client *client)
      : callback_query_id_(callback_query_id)
      , sender_user_id_(sender_user_id)
      , chat_id_(chat_id)
      , message_id_(message_id)
      , message_info_(message_info)
      , chat_instance_(chat_instance)
      , payload_(payload)
      , client_(client) {
  }

  void store(JsonValueScope *scope) const {
    auto object = scope->enter_object();
    object("id", td::to_string(callback_query_id_));
    object("from", JsonUser(sender_user_id_, client_));
    if (message_info_ != nullptr) {
      object("message", JsonMessage(message_info_, true, "callback query", client_));
    } else {
      object("message", JsonDeletedMessage(chat_id_, message_id_, client_));
    }
    object("chat_instance", td::to_string(chat_instance_));
    client_->json_store_callback_query_payload(object, payload_);
  }

 private:
  int64 callback_query_id_;
  int32 sender_user_id_;
  int64 chat_id_;
  int64 message_id_;
  const MessageInfo *message_info_;
  int64 chat_instance_;
  td_api::CallbackQueryPayload *payload_;
  const Client *client_;
};

class Client::JsonInlineCallbackQuery : public Jsonable {
 public:
  JsonInlineCallbackQuery(int64 callback_query_id, int32 sender_user_id, const td::string &inline_message_id,
                          int64 chat_instance, td_api::CallbackQueryPayload *payload, const Client *client)
      : callback_query_id_(callback_query_id)
      , sender_user_id_(sender_user_id)
      , inline_message_id_(inline_message_id)
      , chat_instance_(chat_instance)
      , payload_(payload)
      , client_(client) {
  }

  void store(JsonValueScope *scope) const {
    auto object = scope->enter_object();
    object("id", td::to_string(callback_query_id_));
    object("from", JsonUser(sender_user_id_, client_));
    object("inline_message_id", inline_message_id_);
    object("chat_instance", td::to_string(chat_instance_));
    client_->json_store_callback_query_payload(object, payload_);
  }

 private:
  int64 callback_query_id_;
  int32 sender_user_id_;
  const td::string &inline_message_id_;
  int64 chat_instance_;
  td_api::CallbackQueryPayload *payload_;
  const Client *client_;
};

class Client::JsonShippingQuery : public Jsonable {
 public:
  JsonShippingQuery(const td_api::updateNewShippingQuery *query, const Client *client)
      : query_(query), client_(client) {
  }

  void store(JsonValueScope *scope) const {
    auto object = scope->enter_object();
    object("id", td::to_string(query_->id_));
    object("from", JsonUser(query_->sender_user_id_, client_));
    if (!td::check_utf8(query_->invoice_payload_)) {
      LOG(WARNING) << "Receive non-UTF-8 invoice payload";
      object("invoice_payload", td::JsonRawString(query_->invoice_payload_));
    } else {
      object("invoice_payload", query_->invoice_payload_);
    }
    object("shipping_address", JsonAddress(query_->shipping_address_.get()));
  }

 private:
  const td_api::updateNewShippingQuery *query_;
  const Client *client_;
};

class Client::JsonPreCheckoutQuery : public Jsonable {
 public:
  JsonPreCheckoutQuery(const td_api::updateNewPreCheckoutQuery *query, const Client *client)
      : query_(query), client_(client) {
  }

  void store(JsonValueScope *scope) const {
    auto object = scope->enter_object();
    object("id", td::to_string(query_->id_));
    object("from", JsonUser(query_->sender_user_id_, client_));
    object("currency", query_->currency_);
    object("total_amount", query_->total_amount_);
    if (!td::check_utf8(query_->invoice_payload_)) {
      LOG(WARNING) << "Receive non-UTF-8 invoice payload";
      object("invoice_payload", td::JsonRawString(query_->invoice_payload_));
    } else {
      object("invoice_payload", query_->invoice_payload_);
    }
    if (!query_->shipping_option_id_.empty()) {
      object("shipping_option_id", query_->shipping_option_id_);
    }
    if (query_->order_info_ != nullptr) {
      object("order_info", JsonOrderInfo(query_->order_info_.get()));
    }
  }

 private:
  const td_api::updateNewPreCheckoutQuery *query_;
  const Client *client_;
};

class Client::JsonCustomJson : public Jsonable {
 public:
  explicit JsonCustomJson(const td::string &json) : json_(json) {
  }

  void store(JsonValueScope *scope) const {
    *scope << td::JsonRaw(json_);
  }

 private:
  const td::string &json_;
};

class Client::JsonBotCommand : public Jsonable {
 public:
  explicit JsonBotCommand(const td_api::botCommand *command) : command_(command) {
  }
  void store(JsonValueScope *scope) const {
    auto object = scope->enter_object();
    object("command", command_->command_);
    object("description", command_->description_);
  }

 private:
  const td_api::botCommand *command_;
};

class Client::JsonChatPhotos : public Jsonable {
 public:
  JsonChatPhotos(const td_api::chatPhotos *photos, const Client *client) : photos_(photos), client_(client) {
  }
  void store(JsonValueScope *scope) const {
    auto object = scope->enter_object();
    object("total_count", photos_->total_count_);
    object("photos", td::json_array(photos_->photos_,
                                    [client = client_](auto &photo) { return JsonChatPhoto(photo.get(), client); }));
  }

 private:
  const td_api::chatPhotos *photos_;
  const Client *client_;
};

class Client::JsonChatMember : public Jsonable {
 public:
  JsonChatMember(const td_api::chatMember *member, Client::ChatType chat_type, const Client *client)
      : member_(member), chat_type_(chat_type), client_(client) {
  }

  void store(JsonValueScope *scope) const {
    auto object = scope->enter_object();
    CHECK(member_->member_id_ != nullptr);
    switch (member_->member_id_->get_id()) {
      case td_api::messageSenderUser::ID: {
        auto user_id = static_cast<const td_api::messageSenderUser *>(member_->member_id_.get())->user_id_;
        object("user", JsonUser(user_id, client_));
        break;
      }
      case td_api::messageSenderChat::ID:
        break;
      default:
        UNREACHABLE();
    }
    object("status", Client::get_chat_member_status(member_->status_));

    object("joined_date", member_->joined_chat_date_);
    if (member_->inviter_user_id_ > 0) {
      object("inviter", JsonUser(member_->inviter_user_id_, client_));
    }

    if (member_->bot_info_ != nullptr) {
      //for the future
    }

    switch (member_->status_->get_id()) {
      case td_api::chatMemberStatusCreator::ID: {
        auto creator = static_cast<const td_api::chatMemberStatusCreator *>(member_->status_.get());
        if (!creator->custom_title_.empty()) {
          object("custom_title", creator->custom_title_);
        }
        object("is_anonymous", td::JsonBool(creator->is_anonymous_));
        // object("is_member", creator->is_member_); only creator itself knows that he is a left creator
        break;
      }
      case td_api::chatMemberStatusAdministrator::ID: {
        auto administrator = static_cast<const td_api::chatMemberStatusAdministrator *>(member_->status_.get());
        object("can_be_edited", td::JsonBool(administrator->can_be_edited_));
        object("can_manage_chat", td::JsonBool(administrator->can_manage_chat_));
        object("can_change_info", td::JsonBool(administrator->can_change_info_));
        if (chat_type_ == Client::ChatType::Channel) {
          object("can_post_messages", td::JsonBool(administrator->can_post_messages_));
          object("can_edit_messages", td::JsonBool(administrator->can_edit_messages_));
        }
        object("can_delete_messages", td::JsonBool(administrator->can_delete_messages_));
        object("can_invite_users", td::JsonBool(administrator->can_invite_users_));
        object("can_restrict_members", td::JsonBool(administrator->can_restrict_members_));
        if (chat_type_ == Client::ChatType::Group || chat_type_ == Client::ChatType::Supergroup) {
          object("can_pin_messages", td::JsonBool(administrator->can_pin_messages_));
        }
        object("can_promote_members", td::JsonBool(administrator->can_promote_members_));
        object("can_manage_voice_chats", td::JsonBool(administrator->can_manage_voice_chats_));
        if (!administrator->custom_title_.empty()) {
          object("custom_title", administrator->custom_title_);
        }
        object("is_anonymous", td::JsonBool(administrator->is_anonymous_));
        break;
      }
      case td_api::chatMemberStatusMember::ID:
        break;
      case td_api::chatMemberStatusRestricted::ID:
        if (chat_type_ == Client::ChatType::Supergroup) {
          auto restricted = static_cast<const td_api::chatMemberStatusRestricted *>(member_->status_.get());
          object("until_date", restricted->restricted_until_date_);
          Client::json_store_permissions(object, restricted->permissions_.get());
          object("is_member", td::JsonBool(restricted->is_member_));
        }
        break;
      case td_api::chatMemberStatusLeft::ID:
        break;
      case td_api::chatMemberStatusBanned::ID: {
        auto banned = static_cast<const td_api::chatMemberStatusBanned *>(member_->status_.get());
        object("until_date", banned->banned_until_date_);
        break;
      }
      default:
        UNREACHABLE();
    }
  }

 private:
  const td_api::chatMember *member_;
  Client::ChatType chat_type_;
  const Client *client_;
};

class Client::JsonChatMembers : public Jsonable {
 public:
  JsonChatMembers(const td::vector<object_ptr<td_api::chatMember>> &members, Client::ChatType chat_type,
                  bool administrators_only, const Client *client)
      : members_(members), chat_type_(chat_type), administrators_only_(administrators_only), client_(client) {
  }
  void store(JsonValueScope *scope) const {
    auto array = scope->enter_array();
    for (auto &member : members_) {
      CHECK(member != nullptr);
      CHECK(member->member_id_ != nullptr);
      if (member->member_id_->get_id() != td_api::messageSenderUser::ID) {
        continue;
      }
      auto user_id = static_cast<const td_api::messageSenderUser *>(member->member_id_.get())->user_id_;
<<<<<<< HEAD
      bool is_member_bot = member->bot_info_ != nullptr;
      if (!is_member_bot) {
        // bot info may be unknown
        auto user_info = client_->get_user_info(user_id);
        if (user_info != nullptr && user_info->type == UserInfo::Type::Bot) {
          is_member_bot = true;
        }
      }
      /*
=======
      auto user_info = client_->get_user_info(user_id);
      bool is_member_bot = user_info != nullptr && user_info->type == UserInfo::Type::Bot;
>>>>>>> 81f29836
      if (is_member_bot && user_id != client_->my_id_) {
        continue;
      }
      */
      if (administrators_only_) {
        auto status = Client::get_chat_member_status(member->status_);
        if (status != "creator" && status != "administrator") {
          continue;
        }
      }
      array << JsonChatMember(member.get(), chat_type_, client_);
    }
  }

 private:
  const td::vector<object_ptr<td_api::chatMember>> &members_;
  Client::ChatType chat_type_;
  bool administrators_only_;
  const Client *client_;
};

class Client::JsonChatMemberUpdated : public Jsonable {
 public:
  JsonChatMemberUpdated(const td_api::updateChatMember *update, const Client *client)
      : update_(update), client_(client) {
  }
  void store(JsonValueScope *scope) const {
    auto object = scope->enter_object();
    object("chat", JsonChat(update_->chat_id_, false, client_));
    object("from", JsonUser(update_->actor_user_id_, client_));
    object("date", update_->date_);
    auto chat_type = client_->get_chat_type(update_->chat_id_);
    object("old_chat_member", JsonChatMember(update_->old_chat_member_.get(), chat_type, client_));
    object("new_chat_member", JsonChatMember(update_->new_chat_member_.get(), chat_type, client_));
    if (update_->invite_link_ != nullptr) {
      object("invite_link", JsonChatInviteLink(update_->invite_link_.get(), client_));
    }
  }

 private:
  const td_api::updateChatMember *update_;
  const Client *client_;
};

class Client::JsonGameHighScore : public Jsonable {
 public:
  JsonGameHighScore(const td_api::gameHighScore *score, const Client *client) : score_(score), client_(client) {
  }

  void store(JsonValueScope *scope) const {
    auto object = scope->enter_object();
    object("position", score_->position_);
    object("user", JsonUser(score_->user_id_, client_));
    object("score", score_->score_);
  }

 private:
  const td_api::gameHighScore *score_;
  const Client *client_;
};

class Client::JsonUpdateTypes : public Jsonable {
 public:
  explicit JsonUpdateTypes(td::uint32 update_types) : update_types_(update_types) {
  }
  void store(JsonValueScope *scope) const {
    auto array = scope->enter_array();
    for (int32 i = 0; i < static_cast<int32>(UpdateType::Size); i++) {
      if (((update_types_ >> i) & 1) != 0) {
        auto update_type = static_cast<UpdateType>(i);
        if (update_type != UpdateType::CustomEvent && update_type != UpdateType::CustomQuery) {
          array << get_update_type_name(update_type);
        }
      }
    }
  }

 private:
  td::uint32 update_types_;
};

class Client::JsonWebhookInfo : public Jsonable {
 public:
  explicit JsonWebhookInfo(const Client *client) : client_(client) {
  }
  void store(JsonValueScope *scope) const {
    auto object = scope->enter_object();
    td::CSlice url = client_->webhook_url_;
    if (td::check_utf8(url)) {
      object("url", url);
    } else {
      object("url", td::JsonRawString(url));
    }
    object("has_custom_certificate", td::JsonBool(client_->has_webhook_certificate_));
    object("pending_update_count", td::narrow_cast<int32>(client_->get_pending_update_count()));
    if (client_->last_webhook_error_date_ > 0) {
      object("last_error_date", client_->last_webhook_error_date_);
      td::CSlice error_message = client_->last_webhook_error_.message();
      if (td::check_utf8(error_message)) {
        object("last_error_message", error_message);
      } else {
        object("last_error_message", td::JsonRawString(error_message));
      }
    }
    if (client_->webhook_max_connections_ > 0) {
      object("max_connections", client_->webhook_max_connections_);
    }
    if (!url.empty()) {
      object("ip_address", client_->webhook_ip_address_.empty() ? "<unknown>" : client_->webhook_ip_address_);
    }
    if (client_->allowed_update_types_ != DEFAULT_ALLOWED_UPDATE_TYPES) {
      object("allowed_updates", JsonUpdateTypes(client_->allowed_update_types_));
    }
  }

 private:
  const Client *client_;
};

class Client::JsonStickerSet : public Jsonable {
 public:
  JsonStickerSet(const td_api::stickerSet *sticker_set, const Client *client)
      : sticker_set_(sticker_set), client_(client) {
  }
  void store(JsonValueScope *scope) const {
    auto object = scope->enter_object();
    if (sticker_set_->id_ == Client::GREAT_MINDS_SET_ID) {
      object("name", GREAT_MINDS_SET_NAME);
    } else {
      object("name", sticker_set_->name_);
    }
    object("title", sticker_set_->title_);
    if (sticker_set_->thumbnail_ != nullptr) {
      client_->json_store_thumbnail(object, sticker_set_->thumbnail_.get());
    }
    object("is_animated", td::JsonBool(sticker_set_->is_animated_));
    object("contains_masks", td::JsonBool(sticker_set_->is_masks_));
    object("stickers", JsonStickers(sticker_set_->stickers_, client_));
  }

 private:
  const td_api::stickerSet *sticker_set_;
  const Client *client_;
};

// start custom Json objects impl

class Client::JsonAuthorizationState : public Jsonable {
 public:
  JsonAuthorizationState(const td_api::AuthorizationState *state, td::string token = "")
      : state_(state), token_(token) {
  }

  void store(JsonValueScope *scope) const {
    auto object = scope->enter_object();
    if (!token_.empty()) {
      object("token", token_);
    }
    if (state_ == nullptr) {
      object("authorization_state", "unknown");
      return;
    }
    switch (state_->get_id()) {
      case td_api::authorizationStateWaitCode::ID: {
        object("authorization_state", "wait_code");
        auto state_code = static_cast<const td_api::authorizationStateWaitCode *>(state_);
        if (state_code != nullptr && state_code->code_info_ != nullptr && state_code->code_info_->timeout_ != 0) {
          object("timeout", state_code->code_info_->timeout_);
        }
        break;
      }
      case td_api::authorizationStateWaitPassword::ID: {
        object("authorization_state", "wait_password");
        auto state_password = static_cast<const td_api::authorizationStateWaitPassword *>(state_);
        if (state_password != nullptr) {
          if (!state_password->password_hint_.empty()) {
            object("password_hint", state_password->password_hint_);
          }
          object("has_recovery_email_address", td::JsonBool(state_password->has_recovery_email_address_));
        }
        break;
      }
      case td_api::authorizationStateWaitRegistration::ID:
        object("authorization_state", "wait_registration");
        break;
      case td_api::authorizationStateReady::ID:
        object("authorization_state", "ready");
        break;

      default:
        object("authorization_state", "unknown");
        break;
    }
  }

 private:
  const td_api::AuthorizationState *state_;
  const td::string token_;
};

class Client::JsonCallbackQueryAnswer : public Jsonable {
 public:
  JsonCallbackQueryAnswer(const td_api::callbackQueryAnswer *answer) : answer_(answer) {
  }

  void store(JsonValueScope *scope) const {
    auto object = scope->enter_object();
    object("text", answer_->text_);
    object("show_alert", td::JsonBool(answer_->show_alert_));
    object("url", answer_->url_);
  }

 private:
  const td_api::callbackQueryAnswer *answer_;
};

class Client::JsonChats : public Jsonable {
 public:
  JsonChats(const object_ptr<td_api::chats> &chats, const Client *client) : chats_(chats), client_(client) {
  }
  void store(JsonValueScope *scope) const {
    auto array = scope->enter_array();
    for (auto &chat : chats_->chat_ids_) {
      array << JsonChat(chat, false, client_);
    }
  }

 private:
  const object_ptr<td_api::chats> &chats_;
  const Client *client_;
};

class Client::JsonChatsNearby : public Jsonable {
 public:
  JsonChatsNearby(const object_ptr<td_api::chatsNearby> &chats_nearby, const Client *client)
      : chats_nearby_(chats_nearby), client_(client) {
  }
  void store(JsonValueScope *scope) const {
    auto array = scope->enter_array();
    for (auto &chat : chats_nearby_->users_nearby_) {
      array << JsonChat(chat->chat_id_, false, client_, -1, chat->distance_);
    }
    for (auto &chat : chats_nearby_->supergroups_nearby_) {
      array << JsonChat(chat->chat_id_, false, client_, -1, chat->distance_);
    }
  }

 private:
  const object_ptr<td_api::chatsNearby> &chats_nearby_;
  const Client *client_;
};

class Client::JsonMessagesArray : public Jsonable {
 public:
  explicit JsonMessagesArray(object_ptr<td_api::messages> &messages, Client *client) : messages_(messages), client_(client) {
  }
  void store(JsonValueScope *scope) const {
    auto array = scope->enter_array();
    for (auto &message : messages_->messages_) {
      auto full_message_id = client_->add_message(std::move(message));
      const MessageInfo *m = client_->get_message(full_message_id.chat_id, full_message_id.message_id);
      array << JsonMessage(m, true, "search", client_);
    }
  }

 private:
  object_ptr<td_api::messages> &messages_;
  Client *client_;
};

//end custom Json objects impl

class Client::TdOnOkCallback : public TdQueryCallback {
 public:
  void on_result(object_ptr<td_api::Object> result) override {
    if (result->get_id() == td_api::error::ID) {
      auto error = move_object_as<td_api::error>(result);
      if (error->code_ != 401 && error->code_ != 406 && error->code_ != 500) {
        LOG(ERROR) << "Query has failed: " << td::oneline(to_string(error));
      }
    }
  }
};

class Client::TdOnAuthorizationCallback : public TdQueryCallback {
 public:
  explicit TdOnAuthorizationCallback(Client *client) : client_(client) {
  }

  void on_result(object_ptr<td_api::Object> result) override {
    bool was_ready = client_->authorization_state_->get_id() != td_api::authorizationStateWaitPhoneNumber::ID;
    if (result->get_id() == td_api::error::ID) {
      auto error = move_object_as<td_api::error>(result);
      if (error->code_ == 429 || error->code_ >= 500 || (error->code_ != 401 && was_ready)) {
        // try again
        return client_->on_update_authorization_state();
      }

      LOG(WARNING) << "Logging out due to " << td::oneline(to_string(error));
      client_->log_out(error->message_ == "API_ID_INVALID");
    } else if (was_ready) {
      client_->on_update_authorization_state();
    }
  }

 private:
  Client *client_;
};

class Client::TdOnAuthorizationQueryCallback : public TdQueryCallback {
 public:
  TdOnAuthorizationQueryCallback(Client *client, PromisedQueryPtr query, bool send_token = false)
      : client_(client), query_(std::move(query)), send_token_(send_token) {
  }

  void on_result(object_ptr<td_api::Object> result) override {
    bool was_ready = client_->authorization_state_->get_id() != td_api::authorizationStateWaitPhoneNumber::ID;
    bool can_retry = client_->authorization_state_->get_id() == td_api::authorizationStateWaitCode::ID ||
                     client_->authorization_state_->get_id() == td_api::authorizationStateWaitPassword::ID ||
                     client_->authorization_state_->get_id() == td_api::authorizationStateWaitRegistration::ID;
    if (result->get_id() == td_api::error::ID) {
      auto error = move_object_as<td_api::error>(result);
      if (error->code_ == 429 || error->code_ >= 500 || (error->code_ != 401 && was_ready && !client_->is_user_)) {
        // try again
        return client_->on_update_authorization_state();
      } else if (error->code_ == 400 && can_retry) {
        return fail_query_with_error(std::move(query_), std::move(error));
      }
      fail_query(401, "Unauthorized: Log in failed, logging out due to " + td::oneline(to_string(error)),
                 std::move(query_));
      LOG(WARNING) << "Logging out due to " << td::oneline(to_string(error));
      client_->log_out(false);
    } else {
      if (client_->authorization_state_->get_id() == td_api::authorizationStateWaitRegistration::ID &&
          !client_->parameters_->allow_users_registration_) {
        fail_query(401,
                   "Unauthorized: It is not allowed to register users with this api. You can enable it with the "
                   "command line option --allow-users-registration. Logging out",
                   std::move(query_));
        return client_->log_out(false);
      }
      if (send_token_) {
        answer_query(JsonAuthorizationState(client_->authorization_state_.get(), client_->bot_token_), std::move(query_));

      } else {
        answer_query(JsonAuthorizationState(client_->authorization_state_.get()), std::move(query_));
      }
    }
  }

 private:
  Client *client_;
  PromisedQueryPtr query_;
  bool send_token_;
};

class Client::TdOnInitCallback : public TdQueryCallback {
 public:
  explicit TdOnInitCallback(Client *client) : client_(client) {
  }

  void on_result(object_ptr<td_api::Object> result) override {
    if (result->get_id() == td_api::error::ID) {
      LOG(WARNING) << "Failed to initialize due to " << td::oneline(to_string(result));
      client_->close();
    }
  }

 private:
  Client *client_;
};

class Client::TdOnGetUserProfilePhotosCallback : public TdQueryCallback {
 public:
  TdOnGetUserProfilePhotosCallback(const Client *client, PromisedQueryPtr query)
      : client_(client), query_(std::move(query)) {
  }

  void on_result(object_ptr<td_api::Object> result) override {
    if (result->get_id() == td_api::error::ID) {
      return fail_query_with_error(std::move(query_), move_object_as<td_api::error>(result));
    }

    CHECK(result->get_id() == td_api::chatPhotos::ID);
    auto profile_photos = move_object_as<td_api::chatPhotos>(result);
    answer_query(JsonChatPhotos(profile_photos.get(), client_), std::move(query_));
  }

 private:
  const Client *client_;
  PromisedQueryPtr query_;
};

class Client::TdOnSendMessageCallback : public TdQueryCallback {
 public:
  TdOnSendMessageCallback(Client *client, PromisedQueryPtr query) : client_(client), query_(std::move(query)) {
  }

  void on_result(object_ptr<td_api::Object> result) override {
    if (result->get_id() == td_api::error::ID) {
      return fail_query_with_error(std::move(query_), move_object_as<td_api::error>(result));
    }

    CHECK(result->get_id() == td_api::message::ID);
    auto query_id = client_->get_send_message_query_id(std::move(query_), false);
    client_->on_sent_message(move_object_as<td_api::message>(result), query_id);
  }

 private:
  Client *client_;
  PromisedQueryPtr query_;
};

class Client::TdOnSendMessageAlbumCallback : public TdQueryCallback {
 public:
  TdOnSendMessageAlbumCallback(Client *client, PromisedQueryPtr query) : client_(client), query_(std::move(query)) {
  }

  void on_result(object_ptr<td_api::Object> result) override {
    if (result->get_id() == td_api::error::ID) {
      return fail_query_with_error(std::move(query_), move_object_as<td_api::error>(result));
    }

    CHECK(result->get_id() == td_api::messages::ID);
    auto messages = move_object_as<td_api::messages>(result);
    auto query_id = client_->get_send_message_query_id(std::move(query_), true);
    for (auto &message : messages->messages_) {
      client_->on_sent_message(std::move(message), query_id);
    }
  }

 private:
  Client *client_;
  PromisedQueryPtr query_;
};

class Client::TdOnDeleteFailedToSendMessageCallback : public TdQueryCallback {
 public:
  TdOnDeleteFailedToSendMessageCallback(Client *client, int64 chat_id, int64 message_id)
      : client_(client)
      , chat_id_(chat_id)
      , message_id_(message_id)
      , old_chat_description_(client->get_chat_description(chat_id)) {
  }

  void on_result(object_ptr<td_api::Object> result) override {
    if (result->get_id() == td_api::error::ID) {
      auto error = move_object_as<td_api::error>(result);
      if (error->code_ != 401) {
        LOG(ERROR) << "Can't delete failed to send message " << message_id_ << " because of "
                   << td::oneline(to_string(error)) << " in " << client_->get_chat_description(chat_id_)
                   << ". Old chat description: " << old_chat_description_;
      }
      return;
    }

    CHECK(result->get_id() == td_api::ok::ID);
    if (client_->get_message(chat_id_, message_id_) != nullptr) {
      LOG(ERROR) << "Have cache for message " << message_id_ << " in the chat " << chat_id_;
      client_->delete_message(chat_id_, message_id_, false);
    }
  }

 private:
  Client *client_;
  int64 chat_id_;
  int64 message_id_;
  td::string old_chat_description_;
};

class Client::TdOnEditMessageCallback : public TdQueryCallback {
 public:
  TdOnEditMessageCallback(const Client *client, PromisedQueryPtr query) : client_(client), query_(std::move(query)) {
  }

  void on_result(object_ptr<td_api::Object> result) override {
    if (result->get_id() == td_api::error::ID) {
      return fail_query_with_error(std::move(query_), move_object_as<td_api::error>(result));
    }

    CHECK(result->get_id() == td_api::message::ID);
    auto message = move_object_as<td_api::message>(result);
    int64 chat_id = message->chat_id_;
    int64 message_id = message->id_;

    auto message_info = client_->get_message(chat_id, message_id);
    if (message_info == nullptr) {
      return fail_query_with_error(std::move(query_), 400, "message not found");
    }
    message_info->is_content_changed = false;
    answer_query(JsonMessage(message_info, false, "edited message", client_), std::move(query_));
  }

 private:
  const Client *client_;
  PromisedQueryPtr query_;
};

class Client::TdOnEditInlineMessageCallback : public TdQueryCallback {
 public:
  explicit TdOnEditInlineMessageCallback(PromisedQueryPtr query) : query_(std::move(query)) {
  }

  void on_result(object_ptr<td_api::Object> result) override {
    if (result->get_id() == td_api::error::ID) {
      return fail_query_with_error(std::move(query_), move_object_as<td_api::error>(result));
    }

    CHECK(result->get_id() == td_api::ok::ID);
    answer_query(td::JsonTrue(), std::move(query_));
  }

 private:
  PromisedQueryPtr query_;
};

class Client::TdOnStopPollCallback : public TdQueryCallback {
 public:
  TdOnStopPollCallback(const Client *client, int64 chat_id, int64 message_id, PromisedQueryPtr query)
      : client_(client), chat_id_(chat_id), message_id_(message_id), query_(std::move(query)) {
  }

  void on_result(object_ptr<td_api::Object> result) override {
    if (result->get_id() == td_api::error::ID) {
      return fail_query_with_error(std::move(query_), move_object_as<td_api::error>(result));
    }

    CHECK(result->get_id() == td_api::ok::ID);
    auto message_info = client_->get_message(chat_id_, message_id_);
    if (message_info == nullptr) {
      return fail_query_with_error(std::move(query_), 400, "message not found");
    }
    if (message_info->content->get_id() != td_api::messagePoll::ID) {
      LOG(ERROR) << "Poll not found in " << message_id_ << " in " << chat_id_;
      return fail_query_with_error(std::move(query_), 400, "message poll not found");
    }
    auto message_poll = static_cast<const td_api::messagePoll *>(message_info->content.get());
    answer_query(JsonPoll(message_poll->poll_.get(), client_), std::move(query_));
  }

 private:
  const Client *client_;
  int64 chat_id_;
  int64 message_id_;
  PromisedQueryPtr query_;
};

class Client::TdOnOkQueryCallback : public TdQueryCallback {
 public:
  explicit TdOnOkQueryCallback(PromisedQueryPtr query) : query_(std::move(query)) {
    CHECK(query_ != nullptr);
  }

  void on_result(object_ptr<td_api::Object> result) override {
    if (result->get_id() == td_api::error::ID) {
      return fail_query_with_error(std::move(query_), move_object_as<td_api::error>(result));
    }

    CHECK(result->get_id() == td_api::ok::ID);
    answer_query(td::JsonTrue(), std::move(query_));
  }

 private:
  PromisedQueryPtr query_;
};

template <class OnSuccess>
class Client::TdOnCheckUserCallback : public TdQueryCallback {
 public:
  TdOnCheckUserCallback(const Client *client, PromisedQueryPtr query, OnSuccess on_success)
      : client_(client), query_(std::move(query)), on_success_(std::move(on_success)) {
  }

  void on_result(object_ptr<td_api::Object> result) override {
    if (result->get_id() == td_api::error::ID) {
      return fail_query_with_error(std::move(query_), move_object_as<td_api::error>(result), "user not found");
    }

    CHECK(result->get_id() == td_api::user::ID);
    auto user = move_object_as<td_api::user>(result);
    auto user_info = client_->get_user_info(user->id_);
    CHECK(user_info != nullptr);  // it must have already been got through updates

    return client_->check_user_read_access(user_info, std::move(query_), std::move(on_success_));
  }

 private:
  const Client *client_;
  PromisedQueryPtr query_;
  OnSuccess on_success_;
};

template <class OnSuccess>
class Client::TdOnCheckUserNoFailCallback : public TdQueryCallback {
 public:
  TdOnCheckUserNoFailCallback(PromisedQueryPtr query, OnSuccess on_success)
      : query_(std::move(query)), on_success_(std::move(on_success)) {
  }

  void on_result(object_ptr<td_api::Object> result) override {
    on_success_(std::move(query_));
  }

 private:
  PromisedQueryPtr query_;
  OnSuccess on_success_;
};

template <class OnSuccess>
class Client::TdOnCheckChatCallback : public TdQueryCallback {
 public:
  TdOnCheckChatCallback(const Client *client, bool only_supergroup, AccessRights access_rights, PromisedQueryPtr query,
                        OnSuccess on_success)
      : client_(client)
      , only_supergroup_(only_supergroup)
      , access_rights_(access_rights)
      , query_(std::move(query))
      , on_success_(std::move(on_success)) {
  }

  void on_result(object_ptr<td_api::Object> result) override {
    if (result->get_id() == td_api::error::ID) {
      return fail_query_with_error(std::move(query_), move_object_as<td_api::error>(result), "chat not found");
    }

    CHECK(result->get_id() == td_api::chat::ID);
    auto chat = move_object_as<td_api::chat>(result);
    auto chat_info = client_->get_chat(chat->id_);
    CHECK(chat_info != nullptr);  // it must have already been got through updates
    CHECK(chat_info->title == chat->title_);
    if (only_supergroup_ && chat_info->type != ChatInfo::Type::Supergroup) {
      return fail_query(400, "Bad Request: chat not found", std::move(query_));
    }

    return client_->check_chat_access(chat->id_, access_rights_, chat_info, std::move(query_), std::move(on_success_));
  }

 private:
  const Client *client_;
  bool only_supergroup_;
  AccessRights access_rights_;
  PromisedQueryPtr query_;
  OnSuccess on_success_;
};

template <class OnSuccess>
class Client::TdOnDisableInternetConnectionCallback : public TdQueryCallback {
 public:
  TdOnDisableInternetConnectionCallback(const Client *client, PromisedQueryPtr query, OnSuccess on_success)
      : client_(client), query_(std::move(query)), on_success_(std::move(on_success)) {
  }

  void on_result(object_ptr<td_api::Object> result) override {
    on_success_(std::move(query_));
  }

 private:
  const Client *client_;
  PromisedQueryPtr query_;
  OnSuccess on_success_;
};

template <class OnSuccess>
class Client::TdOnOptimizeMemoryCallback : public TdQueryCallback {
 public:
  TdOnOptimizeMemoryCallback(const Client *client, PromisedQueryPtr query, OnSuccess on_success)
      : client_(client), query_(std::move(query)), on_success_(std::move(on_success)) {
  }

  void on_result(object_ptr<td_api::Object> result) override {
    on_success_(std::move(query_));
  }

 private:
  const Client *client_;
  PromisedQueryPtr query_;
  OnSuccess on_success_;
};

template <class OnSuccess>
class Client::TdOnSearchStickerSetCallback : public TdQueryCallback {
 public:
  TdOnSearchStickerSetCallback(PromisedQueryPtr query, OnSuccess on_success)
      : query_(std::move(query)), on_success_(std::move(on_success)) {
  }

  void on_result(object_ptr<td_api::Object> result) override {
    if (result->get_id() == td_api::error::ID) {
      return fail_query_with_error(std::move(query_), move_object_as<td_api::error>(result), "sticker set not found");
    }

    CHECK(result->get_id() == td_api::stickerSet::ID);
    auto sticker_set = move_object_as<td_api::stickerSet>(result);
    on_success_(sticker_set->id_, std::move(query_));
  }

 private:
  PromisedQueryPtr query_;
  OnSuccess on_success_;
};

class Client::TdOnResolveBotUsernameCallback : public TdQueryCallback {
 public:
  TdOnResolveBotUsernameCallback(Client *client, td::string username)
      : client_(client), username_(std::move(username)) {
  }

  void on_result(object_ptr<td_api::Object> result) override {
    if (result->get_id() == td_api::error::ID) {
      return client_->on_resolve_bot_username(username_, 0);
    }

    CHECK(result->get_id() == td_api::chat::ID);
    auto chat = move_object_as<td_api::chat>(result);
    auto chat_info = client_->get_chat(chat->id_);
    CHECK(chat_info != nullptr);  // it must have already been got through updates
    if (chat_info->type != ChatInfo::Type::Private) {
      return client_->on_resolve_bot_username(username_, 0);
    }
    auto user_info = client_->get_user_info(chat_info->user_id);
    CHECK(user_info != nullptr);
    if (user_info->type != UserInfo::Type::Bot) {
      return client_->on_resolve_bot_username(username_, 0);
    }

    client_->on_resolve_bot_username(username_, chat_info->user_id);
  }

 private:
  Client *client_;
  td::string username_;
};

template <class OnSuccess>
class Client::TdOnCheckMessageCallback : public TdQueryCallback {
 public:
  TdOnCheckMessageCallback(Client *client, int64 chat_id, bool allow_empty, Slice message_type, PromisedQueryPtr query,
                           OnSuccess on_success)
      : client_(client)
      , chat_id_(chat_id)
      , allow_empty_(allow_empty)
      , message_type_(message_type)
      , query_(std::move(query))
      , on_success_(std::move(on_success)) {
  }

  void on_result(object_ptr<td_api::Object> result) override {
    if (result->get_id() == td_api::error::ID) {
      auto error = move_object_as<td_api::error>(result);
      if (error->code_ == 429) {
        LOG(WARNING) << "Failed to get " << message_type_;
      }
      if (allow_empty_) {
        return on_success_(chat_id_, 0, std::move(query_));
      }
      return fail_query_with_error(std::move(query_), std::move(error), PSLICE() << message_type_ << " not found");
    }

    CHECK(result->get_id() == td_api::message::ID);
    auto full_message_id = client_->add_message(move_object_as<td_api::message>(result));
    CHECK(full_message_id.chat_id == chat_id_);
    on_success_(full_message_id.chat_id, full_message_id.message_id, std::move(query_));
  }

 private:
  Client *client_;
  int64 chat_id_;
  bool allow_empty_;
  Slice message_type_;
  PromisedQueryPtr query_;
  OnSuccess on_success_;
};

template <class OnSuccess>
class Client::TdOnCheckRemoteFileIdCallback : public TdQueryCallback {
 public:
  TdOnCheckRemoteFileIdCallback(PromisedQueryPtr query, OnSuccess on_success)
      : query_(std::move(query)), on_success_(std::move(on_success)) {
  }

  void on_result(object_ptr<td_api::Object> result) override {
    if (result->get_id() == td_api::error::ID) {
      return fail_query_with_error(std::move(query_), move_object_as<td_api::error>(result), "invalid file_id");
    }

    CHECK(result->get_id() == td_api::file::ID);
    on_success_(move_object_as<td_api::file>(result), std::move(query_));
  }

 private:
  PromisedQueryPtr query_;
  OnSuccess on_success_;
};

template <class OnSuccess>
class Client::TdOnGetChatMemberCallback : public TdQueryCallback {
 public:
  TdOnGetChatMemberCallback(PromisedQueryPtr query, OnSuccess on_success)
      : query_(std::move(query)), on_success_(std::move(on_success)) {
  }

  void on_result(object_ptr<td_api::Object> result) override {
    if (result->get_id() == td_api::error::ID) {
      return fail_query_with_error(std::move(query_), move_object_as<td_api::error>(result), "user not found");
    }

    CHECK(result->get_id() == td_api::chatMember::ID);
    on_success_(move_object_as<td_api::chatMember>(result), std::move(query_));
  }

 private:
  PromisedQueryPtr query_;
  OnSuccess on_success_;
};

class Client::TdOnDownloadFileCallback : public TdQueryCallback {
 public:
  TdOnDownloadFileCallback(Client *client, int32 file_id) : client_(client), file_id_(file_id) {
  }

  void on_result(object_ptr<td_api::Object> result) override {
    if (result->get_id() == td_api::error::ID) {
      auto error = move_object_as<td_api::error>(result);
      return client_->on_file_download(file_id_, Status::Error(error->code_, error->message_));
    }
    CHECK(result->get_id() == td_api::file::ID);
    if (client_->is_file_being_downloaded(file_id_)) {  // if download is yet not finished
      client_->download_started_file_ids_.insert(file_id_);
    }
    client_->on_update_file(move_object_as<td_api::file>(result));
  }

 private:
  Client *client_;
  int32 file_id_;
};

class Client::TdOnCancelDownloadFileCallback : public TdQueryCallback {
 public:
  void on_result(object_ptr<td_api::Object> result) override {
    if (result->get_id() == td_api::error::ID) {
      LOG(ERROR) << "Failed to cancel download file";
      return;
    }
    CHECK(result->get_id() == td_api::ok::ID);
  }
};

class Client::TdOnGetReplyMessageCallback : public TdQueryCallback {
 public:
  TdOnGetReplyMessageCallback(Client *client, int64 chat_id) : client_(client), chat_id_(chat_id) {
  }

  void on_result(object_ptr<td_api::Object> result) override {
    if (result->get_id() == td_api::error::ID) {
      return client_->on_get_reply_message(chat_id_, nullptr);
    }

    CHECK(result->get_id() == td_api::message::ID);
    client_->on_get_reply_message(chat_id_, move_object_as<td_api::message>(result));
  }

 private:
  Client *client_;
  int64 chat_id_;
};

class Client::TdOnGetEditedMessageCallback : public TdQueryCallback {
 public:
  explicit TdOnGetEditedMessageCallback(Client *client) : client_(client) {
  }

  void on_result(object_ptr<td_api::Object> result) override {
    if (result->get_id() == td_api::error::ID) {
      auto error = move_object_as<td_api::error>(result);
      if (error->code_ == 429) {
        LOG(WARNING) << "Failed to get edited message";
      }
      return client_->on_get_edited_message(nullptr);
    }

    CHECK(result->get_id() == td_api::message::ID);
    client_->on_get_edited_message(move_object_as<td_api::message>(result));
  }

 private:
  Client *client_;
};

class Client::TdOnGetCallbackQueryMessageCallback : public TdQueryCallback {
 public:
  TdOnGetCallbackQueryMessageCallback(Client *client, int32 user_id, int state)
      : client_(client), user_id_(user_id), state_(state) {
  }

  void on_result(object_ptr<td_api::Object> result) override {
    if (result->get_id() == td_api::error::ID) {
      auto error = move_object_as<td_api::error>(result);
      if (error->code_ == 429) {
        LOG(WARNING) << "Failed to get callback query message";
      }
      return client_->on_get_callback_query_message(nullptr, user_id_, state_);
    }

    CHECK(result->get_id() == td_api::message::ID);
    client_->on_get_callback_query_message(move_object_as<td_api::message>(result), user_id_, state_);
  }

 private:
  Client *client_;
  int32 user_id_;
  int state_;
};

class Client::TdOnGetStickerSetCallback : public TdQueryCallback {
 public:
  TdOnGetStickerSetCallback(Client *client, int64 set_id, int32 new_callback_query_user_id, int64 new_message_chat_id)
      : client_(client)
      , set_id_(set_id)
      , new_callback_query_user_id_(new_callback_query_user_id)
      , new_message_chat_id_(new_message_chat_id) {
  }

  void on_result(object_ptr<td_api::Object> result) override {
    if (result->get_id() == td_api::error::ID) {
      auto error = move_object_as<td_api::error>(result);
      if (error->message_ != "STICKERSET_INVALID" && error->code_ != 401 && error->code_ != 500) {
        LOG(ERROR) << "Failed to get sticker set " << set_id_ << " from callback query by user "
                   << new_callback_query_user_id_ << "/new message in chat " << new_message_chat_id_ << ": "
                   << td::oneline(to_string(error));
      }
      return client_->on_get_sticker_set(set_id_, new_callback_query_user_id_, new_message_chat_id_, nullptr);
    }

    CHECK(result->get_id() == td_api::stickerSet::ID);
    client_->on_get_sticker_set(set_id_, new_callback_query_user_id_, new_message_chat_id_,
                                move_object_as<td_api::stickerSet>(result));
  }

 private:
  Client *client_;
  int64 set_id_;
  int32 new_callback_query_user_id_;
  int64 new_message_chat_id_;
};

class Client::TdOnGetChatStickerSetCallback : public TdQueryCallback {
 public:
  TdOnGetChatStickerSetCallback(Client *client, int64 chat_id, int64 pinned_message_id, PromisedQueryPtr query)
      : client_(client), chat_id_(chat_id), pinned_message_id_(pinned_message_id), query_(std::move(query)) {
  }

  void on_result(object_ptr<td_api::Object> result) override {
    if (result->get_id() == td_api::error::ID) {
      auto chat_info = client_->get_chat(chat_id_);
      CHECK(chat_info != nullptr);
      CHECK(chat_info->type == ChatInfo::Type::Supergroup);
      client_->set_supergroup_sticker_set_id(chat_info->supergroup_id, 0);
    } else {
      CHECK(result->get_id() == td_api::stickerSet::ID);
      auto sticker_set = move_object_as<td_api::stickerSet>(result);
      client_->on_get_sticker_set_name(sticker_set->id_, sticker_set->name_);
    }

    answer_query(JsonChat(chat_id_, true, client_, pinned_message_id_), std::move(query_));
  }

 private:
  Client *client_;
  int64 chat_id_;
  int64 pinned_message_id_;
  PromisedQueryPtr query_;
};

class Client::TdOnGetChatPinnedMessageCallback : public TdQueryCallback {
 public:
  TdOnGetChatPinnedMessageCallback(Client *client, int64 chat_id, PromisedQueryPtr query)
      : client_(client), chat_id_(chat_id), query_(std::move(query)) {
  }

  void on_result(object_ptr<td_api::Object> result) override {
    int64 pinned_message_id = 0;
    if (result->get_id() == td_api::error::ID) {
      auto error = move_object_as<td_api::error>(result);
      if (error->code_ == 429) {
        return fail_query_with_error(std::move(query_), std::move(error));
      } else if (error->code_ != 404 && error->message_ != "CHANNEL_PRIVATE") {
        LOG(ERROR) << "Failed to get chat pinned message: " << to_string(error);
      }
    } else {
      CHECK(result->get_id() == td_api::message::ID);
      auto full_message_id = client_->add_message(move_object_as<td_api::message>(result));
      pinned_message_id = full_message_id.message_id;
      CHECK(full_message_id.chat_id == chat_id_);
      CHECK(pinned_message_id > 0);
    }

    auto chat_info = client_->get_chat(chat_id_);
    CHECK(chat_info != nullptr);
    if (chat_info->type == ChatInfo::Type::Supergroup) {
      auto supergroup_info = client_->get_supergroup_info(chat_info->supergroup_id);
      CHECK(supergroup_info != nullptr);

      auto sticker_set_id = supergroup_info->sticker_set_id;
      if (sticker_set_id != 0 && client_->get_sticker_set_name(sticker_set_id).empty()) {
        return client_->send_request(
            make_object<td_api::getStickerSet>(sticker_set_id),
            std::make_unique<TdOnGetChatStickerSetCallback>(client_, chat_id_, pinned_message_id, std::move(query_)));
      }
    }

    answer_query(JsonChat(chat_id_, true, client_, pinned_message_id), std::move(query_));
  }

 private:
  Client *client_;
  int64 chat_id_;
  PromisedQueryPtr query_;
};

class Client::TdOnGetChatPinnedMessageToUnpinCallback : public TdQueryCallback {
 public:
  TdOnGetChatPinnedMessageToUnpinCallback(Client *client, int64 chat_id, PromisedQueryPtr query)
      : client_(client), chat_id_(chat_id), query_(std::move(query)) {
  }

  void on_result(object_ptr<td_api::Object> result) override {
    int64 pinned_message_id = 0;
    if (result->get_id() == td_api::error::ID) {
      auto error = move_object_as<td_api::error>(result);
      if (error->code_ == 429) {
        return fail_query_with_error(std::move(query_), std::move(error));
      } else {
        return fail_query_with_error(std::move(query_), make_object<td_api::error>(400, "Message to unpin not found"));
      }
    }

    CHECK(result->get_id() == td_api::message::ID);
    auto full_message_id = client_->add_message(move_object_as<td_api::message>(result));
    pinned_message_id = full_message_id.message_id;
    CHECK(full_message_id.chat_id == chat_id_);
    CHECK(pinned_message_id > 0);

    client_->send_request(make_object<td_api::unpinChatMessage>(chat_id_, pinned_message_id),
                          std::make_unique<TdOnOkQueryCallback>(std::move(query_)));
  }

 private:
  Client *client_;
  int64 chat_id_;
  PromisedQueryPtr query_;
};

class Client::TdOnGetMyCommandsCallback : public TdQueryCallback {
 public:
  explicit TdOnGetMyCommandsCallback(PromisedQueryPtr query) : query_(std::move(query)) {
  }

  void on_result(object_ptr<td_api::Object> result) override {
    if (result->get_id() == td_api::error::ID) {
      return fail_query_with_error(std::move(query_), move_object_as<td_api::error>(result));
    }

    CHECK(result->get_id() == td_api::botCommands::ID);
    auto bot_commands = move_object_as<td_api::botCommands>(result);
    answer_query(td::json_array(bot_commands->commands_, [](auto &command) { return JsonBotCommand(command.get()); }),
                 std::move(query_));
  }

 private:
  PromisedQueryPtr query_;
};

class Client::TdOnGetChatFullInfoCallback : public TdQueryCallback {
 public:
  TdOnGetChatFullInfoCallback(Client *client, int64 chat_id, PromisedQueryPtr query)
      : client_(client), chat_id_(chat_id), query_(std::move(query)) {
  }

  void on_result(object_ptr<td_api::Object> result) override {
    if (result->get_id() == td_api::error::ID) {
      return fail_query_with_error(std::move(query_), move_object_as<td_api::error>(result));
    }

    // we don't need the result, everything is already received through updates

    client_->send_request(make_object<td_api::getChatPinnedMessage>(chat_id_),
                          std::make_unique<TdOnGetChatPinnedMessageCallback>(client_, chat_id_, std::move(query_)));
  }

 private:
  Client *client_;
  int64 chat_id_;
  PromisedQueryPtr query_;
};

class Client::TdOnGetGroupMembersCallback : public TdQueryCallback {
 public:
  TdOnGetGroupMembersCallback(const Client *client, bool administrators_only, PromisedQueryPtr query)
      : client_(client), administrators_only_(administrators_only), query_(std::move(query)) {
  }

  void on_result(object_ptr<td_api::Object> result) override {
    if (result->get_id() == td_api::error::ID) {
      return fail_query_with_error(std::move(query_), move_object_as<td_api::error>(result));
    }

    CHECK(result->get_id() == td_api::basicGroupFullInfo::ID);
    auto group_full_info = move_object_as<td_api::basicGroupFullInfo>(result);
    answer_query(JsonChatMembers(group_full_info->members_, Client::ChatType::Group, administrators_only_, client_),
                 std::move(query_));
  }

 private:
  const Client *client_;
  bool administrators_only_;
  PromisedQueryPtr query_;
};

class Client::TdOnGetSupergroupMembersCallback : public TdQueryCallback {
 public:
  TdOnGetSupergroupMembersCallback(const Client *client, Client::ChatType chat_type, PromisedQueryPtr query)
      : client_(client), chat_type_(chat_type), query_(std::move(query)) {
  }

  void on_result(object_ptr<td_api::Object> result) override {
    if (result->get_id() == td_api::error::ID) {
      return fail_query_with_error(std::move(query_), move_object_as<td_api::error>(result));
    }

    CHECK(result->get_id() == td_api::chatMembers::ID);
    auto chat_members = move_object_as<td_api::chatMembers>(result);
    answer_query(JsonChatMembers(chat_members->members_, chat_type_, false, client_), std::move(query_));
  }

 private:
  const Client *client_;
  Client::ChatType chat_type_;
  PromisedQueryPtr query_;
};

class Client::TdOnGetSupergroupMembersCountCallback : public TdQueryCallback {
 public:
  explicit TdOnGetSupergroupMembersCountCallback(PromisedQueryPtr query) : query_(std::move(query)) {
  }

  void on_result(object_ptr<td_api::Object> result) override {
    if (result->get_id() == td_api::error::ID) {
      return fail_query_with_error(std::move(query_), move_object_as<td_api::error>(result));
    }

    CHECK(result->get_id() == td_api::supergroupFullInfo::ID);
    auto supergroup_full_info = move_object_as<td_api::supergroupFullInfo>(result);
    if (supergroup_full_info->member_count_ == 0) {
      return fail_query(400, "Bad Request: need administrator rights", std::move(query_));
    }
    return answer_query(td::VirtuallyJsonableInt(supergroup_full_info->member_count_), std::move(query_));
  }

 private:
  PromisedQueryPtr query_;
};

class Client::TdOnReplacePrimaryChatInviteLinkCallback : public TdQueryCallback {
 public:
  explicit TdOnReplacePrimaryChatInviteLinkCallback(PromisedQueryPtr query) : query_(std::move(query)) {
  }

  void on_result(object_ptr<td_api::Object> result) override {
    if (result->get_id() == td_api::error::ID) {
      return fail_query_with_error(std::move(query_), move_object_as<td_api::error>(result));
    }

    CHECK(result->get_id() == td_api::chatInviteLink::ID);
    auto invite_link = move_object_as<td_api::chatInviteLink>(result);
    return answer_query(td::VirtuallyJsonableString(invite_link->invite_link_), std::move(query_));
  }

 private:
  PromisedQueryPtr query_;
};

class Client::TdOnGetChatInviteLinkCallback : public TdQueryCallback {
 public:
  TdOnGetChatInviteLinkCallback(const Client *client, PromisedQueryPtr query)
      : client_(client), query_(std::move(query)) {
  }

  void on_result(object_ptr<td_api::Object> result) override {
    if (result->get_id() == td_api::error::ID) {
      return fail_query_with_error(std::move(query_), move_object_as<td_api::error>(result));
    }

    if (result->get_id() == td_api::chatInviteLink::ID) {
      auto invite_link = move_object_as<td_api::chatInviteLink>(result);
      return answer_query(JsonChatInviteLink(invite_link.get(), client_), std::move(query_));
    } else {
      CHECK(result->get_id() == td_api::chatInviteLinks::ID);
      auto invite_links = move_object_as<td_api::chatInviteLinks>(result);
      CHECK(!invite_links->invite_links_.empty());
      return answer_query(JsonChatInviteLink(invite_links->invite_links_[0].get(), client_), std::move(query_));
    }
  }

 private:
  const Client *client_;
  PromisedQueryPtr query_;
};

class Client::TdOnGetGameHighScoresCallback : public TdQueryCallback {
 public:
  TdOnGetGameHighScoresCallback(const Client *client, PromisedQueryPtr query)
      : client_(client), query_(std::move(query)) {
  }

  void on_result(object_ptr<td_api::Object> result) override {
    if (result->get_id() == td_api::error::ID) {
      return fail_query_with_error(std::move(query_), move_object_as<td_api::error>(result));
    }

    CHECK(result->get_id() == td_api::gameHighScores::ID);
    auto game_high_scores = move_object_as<td_api::gameHighScores>(result);
    answer_query(td::json_array(game_high_scores->scores_,
                                [client = client_](auto &score) { return JsonGameHighScore(score.get(), client); }),
                 std::move(query_));
  }

 private:
  const Client *client_;
  PromisedQueryPtr query_;
};

class Client::TdOnReturnFileCallback : public TdQueryCallback {
 public:
  TdOnReturnFileCallback(const Client *client, PromisedQueryPtr query) : client_(client), query_(std::move(query)) {
  }

  void on_result(object_ptr<td_api::Object> result) override {
    if (result->get_id() == td_api::error::ID) {
      return fail_query_with_error(std::move(query_), move_object_as<td_api::error>(result));
    }

    CHECK(result->get_id() == td_api::file::ID);
    auto file = move_object_as<td_api::file>(result);
    answer_query(JsonFile(file.get(), client_), std::move(query_));
  }

 private:
  const Client *client_;
  PromisedQueryPtr query_;
};

class Client::TdOnReturnStickerSetCallback : public TdQueryCallback {
 public:
  TdOnReturnStickerSetCallback(Client *client, bool return_sticker_set, PromisedQueryPtr query)
      : client_(client), return_sticker_set_(return_sticker_set), query_(std::move(query)) {
  }

  void on_result(object_ptr<td_api::Object> result) override {
    if (result->get_id() == td_api::error::ID) {
      return fail_query_with_error(std::move(query_), move_object_as<td_api::error>(result));
    }

    CHECK(result->get_id() == td_api::stickerSet::ID);
    auto sticker_set = move_object_as<td_api::stickerSet>(result);
    client_->on_get_sticker_set_name(sticker_set->id_, sticker_set->name_);
    if (return_sticker_set_) {
      answer_query(JsonStickerSet(sticker_set.get(), client_), std::move(query_));
    } else {
      answer_query(td::JsonTrue(), std::move(query_));
    }
  }

 private:
  Client *client_;
  bool return_sticker_set_;
  PromisedQueryPtr query_;
};

class Client::TdOnSendCustomRequestCallback : public TdQueryCallback {
 public:
  explicit TdOnSendCustomRequestCallback(PromisedQueryPtr query) : query_(std::move(query)) {
  }

  void on_result(object_ptr<td_api::Object> result) override {
    if (result->get_id() == td_api::error::ID) {
      return fail_query_with_error(std::move(query_), move_object_as<td_api::error>(result));
    }

    CHECK(result->get_id() == td_api::customRequestResult::ID);
    auto res = move_object_as<td_api::customRequestResult>(result);
    answer_query(JsonCustomJson(res->result_), std::move(query_));
  }

 private:
  PromisedQueryPtr query_;
};

//start custom callbacks impl

class Client::TdOnPingCallback : public TdQueryCallback {
 public:
  explicit TdOnPingCallback(PromisedQueryPtr query) : query_(std::move(query)) {
  }

  void on_result(object_ptr<td_api::Object> result) override {
    if (result->get_id() == td_api::error::ID) {
      return fail_query_with_error(std::move(query_), move_object_as<td_api::error>(result), "Server not available");
    }
    CHECK(result->get_id() == td_api::seconds::ID);

    auto seconds_ = move_object_as<td_api::seconds>(result);
    answer_query(seconds_->seconds_, std::move(query_));
  }

 private:
  PromisedQueryPtr query_;
};

class Client::TdOnGetMemoryStatisticsCallback : public TdQueryCallback {
 public:
  explicit TdOnGetMemoryStatisticsCallback(PromisedQueryPtr query)
      : query_(std::move(query)) {
  }

  void on_result(object_ptr<td_api::Object> result) override {
    if (result->get_id() == td_api::error::ID) {
      return fail_query_with_error(std::move(query_), move_object_as<td_api::error>(result));
    }

    auto res = move_object_as<td_api::memoryStatistics>(result);

    answer_query(td::JsonRaw(res->statistics_), std::move(query_));
  }

 private:
  PromisedQueryPtr query_;
};

class Client::TdOnGetChatsCallback : public TdQueryCallback {
 public:
  explicit TdOnGetChatsCallback(Client *client, PromisedQueryPtr query) : client_(client), query_(std::move(query)) {
  }

  void on_result(object_ptr<td_api::Object> result) override {
    if (result->get_id() == td_api::error::ID) {
      return fail_query_with_error(std::move(query_), move_object_as<td_api::error>(result));
    }
    CHECK(result->get_id() == td_api::chats::ID);

    auto chats = move_object_as<td_api::chats>(result);
    answer_query(JsonChats(chats, client_), std::move(query_));
  }

<<<<<<< HEAD
 private:
  const Client *client_;
  PromisedQueryPtr query_;
};

class Client::TdOnGetChatsNearbyCallback : public TdQueryCallback {
 public:
  explicit TdOnGetChatsNearbyCallback(Client *client, PromisedQueryPtr query)
      : client_(client), query_(std::move(query)) {
  }

  void on_result(object_ptr<td_api::Object> result) override {
    if (result->get_id() == td_api::error::ID) {
      return fail_query_with_error(std::move(query_), move_object_as<td_api::error>(result));
    }
    CHECK(result->get_id() == td_api::chatsNearby::ID);

    auto chats_nearby = move_object_as<td_api::chatsNearby>(result);
    answer_query(JsonChatsNearby(chats_nearby, client_), std::move(query_));
  }

 private:
  const Client *client_;
  PromisedQueryPtr query_;
};

class Client::TdOnJoinChatCallback : public TdQueryCallback {
 public:
  explicit TdOnJoinChatCallback(Client *client, PromisedQueryPtr query, int64 chat_id)
      : client_(client), query_(std::move(query)), chat_id_(chat_id) {
  }

  void on_result(object_ptr<td_api::Object> result) override {
    if (result->get_id() == td_api::error::ID) {
      return fail_query_with_error(std::move(query_), move_object_as<td_api::error>(result));
    }
    CHECK(result->get_id() == td_api::ok::ID);

    answer_query(JsonChat(chat_id_, false, client_), std::move(query_));
  }

 private:
  const Client *client_;
  PromisedQueryPtr query_;
  int64 chat_id_;
};

class Client::TdOnReturnChatCallback : public TdQueryCallback {
 public:
  explicit TdOnReturnChatCallback(Client *client, PromisedQueryPtr query)
      : client_(client), query_(std::move(query)) {
  }

  void on_result(object_ptr<td_api::Object> result) override {
    if (result->get_id() == td_api::error::ID) {
      return fail_query_with_error(std::move(query_), move_object_as<td_api::error>(result));
    }
    CHECK(result->get_id() == td_api::chat::ID);

    auto chat = move_object_as<td_api::chat>(result);
    answer_query(JsonChat(chat->id_, false, client_), std::move(query_));
  }

 private:
  const Client *client_;
  PromisedQueryPtr query_;
};

class Client::TdOnReturnMessagesCallback : public TdQueryCallback {
 public:
  explicit TdOnReturnMessagesCallback(Client *client, PromisedQueryPtr query)
      : client_(client), query_(std::move(query)) {
  }

  void on_result(object_ptr<td_api::Object> result) override {
    if (result->get_id() == td_api::error::ID) {
      return fail_query_with_error(std::move(query_), move_object_as<td_api::error>(result));
    }
    CHECK(result->get_id() == td_api::messages::ID);

    auto messages = move_object_as<td_api::messages>(result);
    answer_query(JsonMessagesArray(messages, client_), std::move(query_));
  }

 private:
  Client *client_;
  PromisedQueryPtr query_;
};

class Client::TdOnGetCallbackQueryAnswerCallback : public TdQueryCallback {
 public:
  explicit TdOnGetCallbackQueryAnswerCallback(PromisedQueryPtr query)
      : query_(std::move(query)) {
  }

  void on_result(object_ptr<td_api::Object> result) override {
    if (result->get_id() == td_api::error::ID) {
      return fail_query_with_error(std::move(query_), move_object_as<td_api::error>(result));
    }
    CHECK(result->get_id() == td_api::callbackQueryAnswer::ID);

    auto answer = move_object_as<td_api::callbackQueryAnswer>(result);
    answer_query(JsonCallbackQueryAnswer(answer.get()), std::move(query_));
  }

  PromisedQueryPtr query_;
};

//end custom callbacks impl

void Client::close() {
  need_close_ = true;
  if (td_client_.empty()) {
    set_timeout_in(0);
  } else if (!closing_) {
    do_send_request(make_object<td_api::close>(), std::make_unique<TdOnOkCallback>());
  }
}

void Client::log_out(bool is_api_id_invalid) {
  is_api_id_invalid_ |= is_api_id_invalid;
  if (!td_client_.empty() && !logging_out_ && !closing_) {
    do_send_request(make_object<td_api::logOut>(), std::make_unique<TdOnOkCallback>());
  }
}

std::size_t Client::get_pending_update_count() const {
  return parameters_->shared_data_->tqueue_->get_size(tqueue_id_);
}

ServerBotInfo Client::get_bot_info() const {
  ServerBotInfo res;
  if (is_user_) {
    res.id_ = td::to_string(my_id_);
  } else {
    res.id_ = bot_token_id_;
  }
  res.token_ = bot_token_;
  auto user_info = get_user_info(my_id_);
  if (user_info != nullptr) {
    res.username_ = user_info->username;
  } else if (!was_authorized_) {
    res.username_ = "<unauthorized>";
  } else {
    res.username_ = "<unknown>";
  }
  res.webhook_ = webhook_url_;
  res.has_webhook_certificate_ = has_webhook_certificate_;
  auto &tqueue = parameters_->shared_data_->tqueue_;
  res.head_update_id_ = tqueue->get_head(tqueue_id_).value();
  res.tail_update_id_ = tqueue->get_tail(tqueue_id_).value();
  res.webhook_max_connections_ = webhook_max_connections_;
  res.pending_update_count_ = tqueue->get_size(tqueue_id_);
  res.start_time_ = start_time_;
  return res;
}

void Client::start_up() {
  start_time_ = td::Time::now();
  next_bot_updates_warning_time_ = start_time_ + 600;
  schedule_next_delete_messages_lru();
  webhook_set_time_ = start_time_;
  next_allowed_set_webhook_time_ = start_time_;
  next_set_webhook_logging_time_ = start_time_;
  next_webhook_is_not_modified_warning_time_ = start_time_;
  previous_get_updates_start_time_ = start_time_ - 100;
  next_get_updates_conflict_time_ = start_time_ - 100;

  sticker_set_names_[GREAT_MINDS_SET_ID] = GREAT_MINDS_SET_NAME.str();

  auto colon_pos = bot_token_.find_first_of(':');
  if (colon_pos == td::string::npos) {
    LOG(WARNING) << "Wrong bot token " << bot_token_;
    logging_out_ = true;
    return finish_closing();
  }
  bot_token_id_ = bot_token_.substr(0, colon_pos);

  auto base64_bot_token = bot_token_.substr(colon_pos + 1);
  if (td::base64url_decode(base64_bot_token).is_error() || base64_bot_token.size() < 24) {
    LOG(WARNING) << "Wrong bot token " << bot_token_;
    logging_out_ = true;
    return finish_closing();
  }

  bot_token_with_dc_ = bot_token_ + (is_test_dc_ ? ":T" : "");

  auto context = std::make_shared<td::ActorContext>();
  set_context(context);
  set_tag(bot_token_id_);

  auto r_absolute_dir = td::realpath(td::string(".") + TD_DIR_SLASH, true);
  CHECK(r_absolute_dir.is_ok());
  absolute_dir_ = r_absolute_dir.move_as_ok();
  auto suff = bot_token_with_dc_ + TD_DIR_SLASH;
#if TD_PORT_WINDOWS
  for (auto &c : suff) {
    if (c == ':') {
      c = '~';
=======
  auto suff = bot_token_with_dc_ + TD_DIR_SLASH;
  if (!parameters_->allow_colon_in_filenames_) {
    for (auto &c : suff) {
      if (c == ':') {
        c = '~';
      }
>>>>>>> 81f29836
    }
  }
  dir_ = parameters_->working_directory_ + suff;

  class TdCallback : public td::TdCallback {
   public:
    explicit TdCallback(td::ActorId<Client> client) : client_(std::move(client)) {
    }
    void on_result(td::uint64 id, object_ptr<td_api::Object> result) override {
      send_closure_later(client_, &Client::on_result, id, std::move(result));
    }
    void on_error(td::uint64 id, object_ptr<td_api::error> result) override {
      send_closure_later(client_, &Client::on_result, id, std::move(result));
    }

   private:
    td::ActorId<Client> client_;
  };
  td::ClientActor::Options options;
  options.net_query_stats = parameters_->net_query_stats_;
  td_client_ = td::create_actor<td::ClientActor>("TdClientActor", td::make_unique<TdCallback>(actor_id(this)),
                                                 std::move(options));
}

void Client::send(PromisedQueryPtr query) {
  if (!query->is_internal()) {
    query->set_stat_actor(stat_actor_);
  }
  cmd_queue_.emplace(std::move(query));
  loop();
}

void Client::raw_event(const td::Event::Raw &event) {
  long_poll_wakeup(true);
}

void Client::loop() {
  if (logging_out_ || closing_ || was_authorized_ || waiting_for_auth_input_) {
    while (!cmd_queue_.empty()) {
      auto query = std::move(cmd_queue_.front());
      cmd_queue_.pop();
      on_cmd(std::move(query));
    }
  }
}

void Client::on_get_reply_message(int64 chat_id, object_ptr<td_api::message> reply_to_message) {
  auto &queue = new_message_queues_[chat_id];
  CHECK(queue.has_active_request_);
  queue.has_active_request_ = false;

  CHECK(!queue.queue_.empty());
  object_ptr<td_api::message> &message = queue.queue_.front().message;
  CHECK(chat_id == message->chat_id_);
  int64 &reply_to_message_id = get_reply_to_message_id(message);
  CHECK(reply_to_message_id > 0);
  if (reply_to_message == nullptr) {
    LOG(INFO) << "Can't find message " << reply_to_message_id << " in chat " << chat_id
              << ". It is already deleted or inaccessible because of the chosen privacy mode";
    reply_to_message_id = 0;
  } else {
    CHECK(chat_id == reply_to_message->chat_id_);
    CHECK(reply_to_message_id == reply_to_message->id_);
    LOG(INFO) << "Receive reply to message " << reply_to_message_id << " in chat " << chat_id;
    add_message(std::move(reply_to_message));
  }

  process_new_message_queue(chat_id);
}

void Client::on_get_edited_message(object_ptr<td_api::message> edited_message) {
  if (edited_message == nullptr) {
    LOG(INFO) << "Can't find just edited message. It is already deleted or inaccessible because of chosen privacy mode";
  } else {
    add_new_message(std::move(edited_message), true);
  }
}

void Client::on_get_callback_query_message(object_ptr<td_api::message> message, int32 user_id, int state) {
  CHECK(user_id != 0);
  auto &queue = new_callback_query_queues_[user_id];
  CHECK(queue.has_active_request_);
  queue.has_active_request_ = false;

  CHECK(!queue.queue_.empty());
  int64 chat_id = queue.queue_.front()->chat_id_;
  int64 message_id = queue.queue_.front()->message_id_;
  if (message == nullptr) {
    if (state == 0) {
      LOG(INFO) << "Can't find callback query message " << message_id << " in chat " << chat_id
                << ". It may be already deleted";
    } else {
      CHECK(state == 1);
      auto message_info = get_message_editable(chat_id, message_id);
      if (message_info == nullptr) {
        LOG(INFO) << "Can't find callback query message " << message_id << " in chat " << chat_id
                  << ". It may be already deleted, while searcing for its reply to message";
        process_new_callback_query_queue(user_id, state);
        return;
      }
      LOG(INFO) << "Can't find callback query reply to message " << message_info->reply_to_message_id << " in chat "
                << chat_id << ". It may be already deleted";
      message_info->is_reply_to_message_deleted = true;
    }
  } else {
    LOG(INFO) << "Receive callback query " << (state == 1 ? "reply to " : "") << "message " << message_id << " in chat "
              << chat_id;
    add_message(std::move(message));
  }
  process_new_callback_query_queue(user_id, state + 1);
}

void Client::on_get_sticker_set(int64 set_id, int32 new_callback_query_user_id, int64 new_message_chat_id,
                                object_ptr<td_api::stickerSet> sticker_set) {
  if (new_callback_query_user_id != 0) {
    auto &queue = new_callback_query_queues_[new_callback_query_user_id];
    CHECK(queue.has_active_request_);
    queue.has_active_request_ = false;

    CHECK(!queue.queue_.empty());
  }
  if (new_message_chat_id != 0) {
    auto &queue = new_message_queues_[new_message_chat_id];
    CHECK(queue.has_active_request_);
    queue.has_active_request_ = false;

    CHECK(!queue.queue_.empty());
  }

  CHECK(set_id != 0);
  if (set_id != GREAT_MINDS_SET_ID) {
    td::string &set_name = sticker_set_names_[set_id];
    if (sticker_set != nullptr) {
      set_name = std::move(sticker_set->name_);
    }
  }

  if (new_callback_query_user_id != 0) {
    process_new_callback_query_queue(new_callback_query_user_id, 2);
  }
  if (new_message_chat_id != 0) {
    process_new_message_queue(new_message_chat_id);
  }
}

void Client::on_get_sticker_set_name(int64 set_id, const td::string &name) {
  CHECK(set_id != 0);
  if (set_id != GREAT_MINDS_SET_ID) {
    sticker_set_names_[set_id] = name;
  }
}

template <class OnSuccess>
void Client::check_user_read_access(const UserInfo *user_info, PromisedQueryPtr query, OnSuccess on_success) {
  CHECK(user_info != nullptr);
  if (!user_info->have_access) {
    return fail_query(400, "Bad Request: have no access to the user", std::move(query));
  }
  on_success(std::move(query));
}

template <class OnSuccess>
void Client::check_user(int32 user_id, PromisedQueryPtr query, OnSuccess on_success) {
  const UserInfo *user_info = get_user_info(user_id);
  if (user_info != nullptr) {
    return check_user_read_access(user_info, std::move(query), std::move(on_success));
  }
  send_request(make_object<td_api::getUser>(user_id),
               std::make_unique<TdOnCheckUserCallback<OnSuccess>>(this, std::move(query), std::move(on_success)));
}

template <class OnSuccess>
void Client::check_user_no_fail(int32 user_id, PromisedQueryPtr query, OnSuccess on_success) {
  const UserInfo *user_info = get_user_info(user_id);
  if (user_info != nullptr) {
    on_success(std::move(query));
    return;
  }
  send_request(make_object<td_api::getUser>(user_id),
               std::make_unique<TdOnCheckUserNoFailCallback<OnSuccess>>(std::move(query), std::move(on_success)));
}

template <class OnSuccess>
void Client::check_chat_access(int64 chat_id, AccessRights access_rights, const ChatInfo *chat_info,
                               PromisedQueryPtr query, OnSuccess on_success) const {
  CHECK(chat_info != nullptr);
  bool need_write_access = access_rights == AccessRights::Write;
  bool need_edit_access = access_rights == AccessRights::Edit || need_write_access;
  bool need_read_access = true;
  switch (chat_info->type) {
    case ChatInfo::Type::Private: {
      auto user_info = get_user_info(chat_info->user_id);
      CHECK(user_info != nullptr);
      if (user_info->type == UserInfo::Type::Deleted && need_edit_access) {
        return fail_query(403, "Forbidden: user is deactivated", std::move(query));
      }
      if (user_info->type == UserInfo::Type::Unknown) {
        return fail_query(400, "Bad Request: private chat not found", std::move(query));
      }
      break;
    }
    case ChatInfo::Type::Group: {
      if (access_rights == AccessRights::ReadMembers) {  // member list is inaccessible in deactivated groups
        need_write_access = true;
        need_edit_access = true;
      }
      auto group_info = get_group_info(chat_info->group_id);
      CHECK(group_info != nullptr);
      if (!group_info->is_active && need_write_access) {
        if (group_info->upgraded_to_supergroup_id != 0) {
          std::unordered_map<td::string, std::unique_ptr<td::VirtuallyJsonable>> parameters;
          auto updagraded_to_chat_id = get_supergroup_chat_id(group_info->upgraded_to_supergroup_id);
          parameters.emplace("migrate_to_chat_id", std::make_unique<td::VirtuallyJsonableLong>(updagraded_to_chat_id));
          return fail_query(400, "Bad Request: group chat was upgraded to a supergroup chat", std::move(query),
                            std::move(parameters));
        } else {
          return fail_query(403, "Forbidden: the group chat was deleted", std::move(query));
        }
      }
      if (group_info->is_active && group_info->kicked && need_edit_access) {
        return fail_query(403, "Forbidden: bot was kicked from the group chat", std::move(query));
      }
      if (group_info->is_active && group_info->left && need_edit_access) {
        return fail_query(403, "Forbidden: bot is not a member of the group chat", std::move(query));
      }
      break;
    }
    case ChatInfo::Type::Supergroup: {
      auto supergroup_info = get_supergroup_info(chat_info->supergroup_id);
      CHECK(supergroup_info != nullptr);
      bool is_public = !supergroup_info->username.empty() || supergroup_info->has_location;
      if (supergroup_info->status->get_id() == td_api::chatMemberStatusBanned::ID) {
        if (supergroup_info->is_supergroup) {
          return fail_query(403, "Forbidden: bot was kicked from the supergroup chat", std::move(query));
        } else {
          return fail_query(403, "Forbidden: bot was kicked from the channel chat", std::move(query));
        }
      }
      bool need_more_access_rights = is_public ? need_edit_access : need_read_access;
      if (supergroup_info->status->get_id() == td_api::chatMemberStatusLeft::ID && need_more_access_rights) {
        if (supergroup_info->is_supergroup) {
          return fail_query(403, "Forbidden: bot is not a member of the supergroup chat", std::move(query));
        } else {
          return fail_query(403, "Forbidden: bot is not a member of the channel chat", std::move(query));
        }
      }
      break;
    }
    case ChatInfo::Type::Unknown:
    default:
      UNREACHABLE();
  }
  on_success(chat_id, std::move(query));
}

template <class OnSuccess>
void Client::check_chat(Slice chat_id_str, AccessRights access_rights, PromisedQueryPtr query, OnSuccess on_success) {
  if (chat_id_str.empty()) {
    return fail_query(400, "Bad Request: chat_id is empty", std::move(query));
  }

  if (chat_id_str[0] == '@') {
    return send_request(make_object<td_api::searchPublicChat>(chat_id_str.str()),
                        std::make_unique<TdOnCheckChatCallback<OnSuccess>>(this, false, access_rights, std::move(query),
                                                                           std::move(on_success)));
  }

  auto chat_id = td::to_integer<int64>(chat_id_str);
  auto chat_info = get_chat(chat_id);
  if (chat_info != nullptr) {
    return check_chat_access(chat_id, access_rights, chat_info, std::move(query), std::move(on_success));
  }
  send_request(make_object<td_api::getChat>(chat_id),
               std::make_unique<TdOnCheckChatCallback<OnSuccess>>(this, false, access_rights, std::move(query),
                                                                  std::move(on_success)));
}

template <class OnSuccess>
void Client::check_bot_command_scope(BotCommandScope &&scope, PromisedQueryPtr query, OnSuccess on_success) {
  CHECK(scope.scope_ != nullptr);
  if (scope.chat_id_.empty()) {
    on_success(std::move(scope.scope_), std::move(query));
    return;
  }
  check_chat(scope.chat_id_, AccessRights::ReadMembers, std::move(query),
             [this, user_id = scope.user_id_, scope_id = scope.scope_->get_id(), on_success = std::move(on_success)](
                 int64 chat_id, PromisedQueryPtr query) mutable {
               switch (scope_id) {
                 case td_api::botCommandScopeChat::ID:
                   on_success(make_object<td_api::botCommandScopeChat>(chat_id), std::move(query));
                   break;
                 case td_api::botCommandScopeChatAdministrators::ID:
                   on_success(make_object<td_api::botCommandScopeChatAdministrators>(chat_id), std::move(query));
                   break;
                 case td_api::botCommandScopeChatMember::ID:
                   check_user_no_fail(
                       user_id, std::move(query),
                       [chat_id, user_id, on_success = std::move(on_success)](PromisedQueryPtr query) mutable {
                         on_success(make_object<td_api::botCommandScopeChatMember>(chat_id, user_id), std::move(query));
                       });
                   break;
                 default:
                   UNREACHABLE();
               }
             });
}

template <class OnSuccess>
void Client::check_remote_file_id(td::string file_id, PromisedQueryPtr query, OnSuccess on_success) {
  if (file_id.empty()) {
    return fail_query(400, "Bad Request: file_id not specified", std::move(query));
  }

  send_request(make_object<td_api::getRemoteFile>(std::move(file_id), nullptr),
               std::make_unique<TdOnCheckRemoteFileIdCallback<OnSuccess>>(std::move(query), std::move(on_success)));
}

bool Client::is_chat_member(const object_ptr<td_api::ChatMemberStatus> &status) {
  switch (status->get_id()) {
    case td_api::chatMemberStatusBanned::ID:
    case td_api::chatMemberStatusLeft::ID:
      return false;
    case td_api::chatMemberStatusRestricted::ID:
      return static_cast<const td_api::chatMemberStatusRestricted *>(status.get())->is_member_;
    default:
      // ignore Creator.is_member_
      return true;
  }
}

bool Client::have_message_access(int64 chat_id) const {
  auto chat_info = get_chat(chat_id);
  CHECK(chat_info != nullptr);
  switch (chat_info->type) {
    case ChatInfo::Type::Private:
    case ChatInfo::Type::Group:
      return true;
    case ChatInfo::Type::Supergroup: {
      auto supergroup_info = get_supergroup_info(chat_info->supergroup_id);
      CHECK(supergroup_info != nullptr);
      return !supergroup_info->is_supergroup || is_chat_member(supergroup_info->status);
//      return is_chat_member(supergroup_info->status);
    }
    case ChatInfo::Type::Unknown:
    default:
      UNREACHABLE();
      return false;
  }
}

template <class OnSuccess>
void Client::check_message(Slice chat_id_str, int64 message_id, bool allow_empty, AccessRights access_rights,
                           Slice message_type, PromisedQueryPtr query, OnSuccess on_success) {
  check_chat(chat_id_str, access_rights, std::move(query),
             [this, message_id, allow_empty, message_type, on_success = std::move(on_success)](
                 int64 chat_id, PromisedQueryPtr query) mutable {
               if ((message_id <= 0 && !allow_empty) || !have_message_access(chat_id)) {
                 return fail_query_with_error(std::move(query), 400, "MESSAGE_NOT_FOUND",
                                              PSLICE() << message_type << " not found");
               }

               if (message_id <= 0) {
                 CHECK(allow_empty);
                 return on_success(chat_id, 0, std::move(query));
               }

               send_request(make_object<td_api::getMessage>(chat_id, message_id),
                            std::make_unique<TdOnCheckMessageCallback<OnSuccess>>(
                                this, chat_id, allow_empty, message_type, std::move(query), std::move(on_success)));
             });
}

template <class OnSuccess>
void Client::resolve_sticker_set(const td::string &sticker_set_name, PromisedQueryPtr query, OnSuccess on_success) {
  if (sticker_set_name.empty()) {
    return fail_query(400, "Bad Request: sticker_set_name is empty", std::move(query));
  }

  send_request(make_object<td_api::searchStickerSet>(sticker_set_name),
               std::make_unique<TdOnSearchStickerSetCallback<OnSuccess>>(std::move(query), std::move(on_success)));
}

void Client::fix_reply_markup_bot_user_ids(object_ptr<td_api::ReplyMarkup> &reply_markup) const {
  if (reply_markup == nullptr || reply_markup->get_id() != td_api::replyMarkupInlineKeyboard::ID) {
    return;
  }
  auto inline_keyboard = static_cast<td_api::replyMarkupInlineKeyboard *>(reply_markup.get());
  for (auto &row : inline_keyboard->rows_) {
    for (auto &button : row) {
      CHECK(button != nullptr);
      CHECK(button->type_ != nullptr);
      if (button->type_->get_id() != td_api::inlineKeyboardButtonTypeLoginUrl::ID) {
        continue;
      }
      auto login_url_button = static_cast<td_api::inlineKeyboardButtonTypeLoginUrl *>(button->type_.get());
      if (login_url_button->id_ % 1000 != 0) {
        continue;
      }
      auto it = temp_to_real_bot_user_id_.find(std::abs(login_url_button->id_));
      CHECK(it != temp_to_real_bot_user_id_.end());
      auto bot_user_id = it->second;
      CHECK(bot_user_id != 0);
      if (login_url_button->id_ < 0) {
        login_url_button->id_ = -bot_user_id;
      } else {
        login_url_button->id_ = bot_user_id;
      }
    }
  }
}

void Client::fix_inline_query_results_bot_user_ids(
    td::vector<object_ptr<td_api::InputInlineQueryResult>> &results) const {
  for (auto &result : results) {
    td_api::downcast_call(
        *result, [this](auto &result_type) { this->fix_reply_markup_bot_user_ids(result_type.reply_markup_); });
  }
}

void Client::resolve_bot_usernames(PromisedQueryPtr query, td::Promise<PromisedQueryPtr> on_success) {
  CHECK(!unresolved_bot_usernames_.empty());
  auto query_id = current_bot_resolve_query_id_++;
  auto &pending_query = pending_bot_resolve_queries_[query_id];
  pending_query.pending_resolve_count = unresolved_bot_usernames_.size();
  pending_query.query = std::move(query);
  pending_query.on_success = std::move(on_success);
  for (auto &username : unresolved_bot_usernames_) {
    auto &query_ids = awaiting_bot_resolve_queries_[username];
    query_ids.push_back(query_id);
    if (query_ids.size() == 1) {
      send_request(make_object<td_api::searchPublicChat>(username),
                   std::make_unique<TdOnResolveBotUsernameCallback>(this, username));
    }
  }
  unresolved_bot_usernames_.clear();
}

template <class OnSuccess>
void Client::resolve_reply_markup_bot_usernames(object_ptr<td_api::ReplyMarkup> reply_markup, PromisedQueryPtr query,
                                                OnSuccess on_success) {
  if (!unresolved_bot_usernames_.empty()) {
    CHECK(reply_markup != nullptr);
    CHECK(reply_markup->get_id() == td_api::replyMarkupInlineKeyboard::ID);
    return resolve_bot_usernames(
        std::move(query),
        td::PromiseCreator::lambda([this, reply_markup = std::move(reply_markup),
                                    on_success = std::move(on_success)](td::Result<PromisedQueryPtr> result) mutable {
          if (result.is_ok()) {
            fix_reply_markup_bot_user_ids(reply_markup);
            on_success(std::move(reply_markup), result.move_as_ok());
          }
        }));
  }
  on_success(std::move(reply_markup), std::move(query));
}

template <class OnSuccess>
void Client::resolve_inline_query_results_bot_usernames(td::vector<object_ptr<td_api::InputInlineQueryResult>> results,
                                                        PromisedQueryPtr query, OnSuccess on_success) {
  if (!unresolved_bot_usernames_.empty()) {
    return resolve_bot_usernames(
        std::move(query),
        td::PromiseCreator::lambda([this, results = std::move(results),
                                    on_success = std::move(on_success)](td::Result<PromisedQueryPtr> result) mutable {
          if (result.is_ok()) {
            fix_inline_query_results_bot_user_ids(results);
            on_success(std::move(results), result.move_as_ok());
          }
        }));
  }
  on_success(std::move(results), std::move(query));
}

void Client::on_resolve_bot_username(const td::string &username, int32 user_id) {
  auto query_ids_it = awaiting_bot_resolve_queries_.find(username);
  CHECK(query_ids_it != awaiting_bot_resolve_queries_.end());
  CHECK(!query_ids_it->second.empty());
  auto query_ids = std::move(query_ids_it->second);
  awaiting_bot_resolve_queries_.erase(query_ids_it);

  if (user_id == 0) {
    bot_user_ids_.erase(username);
  } else {
    auto &temp_bot_user_id = bot_user_ids_[username];
    temp_to_real_bot_user_id_[temp_bot_user_id] = user_id;
    temp_bot_user_id = user_id;
  }

  for (auto query_id : query_ids) {
    auto it = pending_bot_resolve_queries_.find(query_id);
    if (it == pending_bot_resolve_queries_.end()) {
      // the query has already failed
      continue;
    }
    CHECK(it->second.pending_resolve_count > 0);
    it->second.pending_resolve_count--;
    if (it->second.pending_resolve_count == 0 || user_id == 0) {
      if (user_id == 0) {
        fail_query(400, PSTRING() << "Bad Request: bot \"" << username << "\" not found", std::move(it->second.query));
      } else {
        it->second.on_success.set_value(std::move(it->second.query));
      }
      pending_bot_resolve_queries_.erase(it);
    }
  }
}

template <class OnSuccess>
void Client::get_chat_member(int64 chat_id, int32 user_id, PromisedQueryPtr query, OnSuccess on_success) {
  check_user_no_fail(
      user_id, std::move(query),
      [this, chat_id, user_id, on_success = std::move(on_success)](PromisedQueryPtr query) mutable {
        send_request(
            make_object<td_api::getChatMember>(chat_id, td_api::make_object<td_api::messageSenderUser>(user_id)),
            std::make_unique<TdOnGetChatMemberCallback<OnSuccess>>(std::move(query), std::move(on_success)));
      });
}

void Client::send_request(object_ptr<td_api::Function> &&f, std::unique_ptr<TdQueryCallback> handler) {
  if (logging_out_) {
    return handler->on_result(
        make_object<td_api::error>(LOGGING_OUT_ERROR_CODE, get_logging_out_error_description().str()));
  }
  if (closing_) {
    return handler->on_result(make_object<td_api::error>(CLOSING_ERROR_CODE, CLOSING_ERROR_DESCRIPTION.str()));
  }

  do_send_request(std::move(f), std::move(handler));
}

void Client::do_send_request(object_ptr<td_api::Function> &&f, std::unique_ptr<TdQueryCallback> handler) {
  CHECK(!td_client_.empty());
  auto id = handlers_.create(std::move(handler));
  send_closure(td_client_, &td::ClientActor::request, id, std::move(f));
}

td_api::object_ptr<td_api::Object> Client::execute(object_ptr<td_api::Function> &&f) {
  return td::ClientActor::execute(std::move(f));
}

void Client::on_update_file(object_ptr<td_api::file> file) {
  auto file_id = file->id_;
  if (!is_file_being_downloaded(file_id)) {
    return;
  }
  if ((!parameters_->local_mode_ || !parameters_->no_file_limit_) && file->local_->downloaded_size_ > MAX_DOWNLOAD_FILE_SIZE) {
    if (file->local_->is_downloading_active_) {
      send_request(make_object<td_api::cancelDownloadFile>(file_id, false),
                   std::make_unique<TdOnCancelDownloadFileCallback>());
    }
    return on_file_download(file_id, Status::Error(400, "Bad Request: file is too big"));
  }
  if (file->local_->is_downloading_completed_) {
    return on_file_download(file_id, std::move(file));
  }
  if (!file->local_->is_downloading_active_ && download_started_file_ids_.count(file_id)) {
    // also includes all 5xx and 429 errors
    auto error = Status::Error(400, "Bad Request: wrong file_id or the file is temporarily unavailable");
    if (logging_out_) {
      error = Status::Error(LOGGING_OUT_ERROR_CODE, get_logging_out_error_description());
    }
    if (closing_) {
      error = Status::Error(CLOSING_ERROR_CODE, CLOSING_ERROR_DESCRIPTION);
    }
    return on_file_download(file_id, std::move(error));
  }
}

void Client::on_update_authorization_state() {
  CHECK(authorization_state_ != nullptr);
  switch (authorization_state_->get_id()) {
    case td_api::authorizationStateWaitTdlibParameters::ID: {
      send_request(
          make_object<td_api::setOption>("ignore_inline_thumbnails", make_object<td_api::optionValueBoolean>(true)),
          std::make_unique<TdOnOkCallback>());
      send_request(make_object<td_api::setOption>("reuse_uploaded_photos_by_hash",
                                                  make_object<td_api::optionValueBoolean>(true)),
                   std::make_unique<TdOnOkCallback>());
      send_request(make_object<td_api::setOption>("disable_persistent_network_statistics",
                                                  make_object<td_api::optionValueBoolean>(true)),
                   std::make_unique<TdOnOkCallback>());
      send_request(make_object<td_api::setOption>("disable_time_adjustment_protection",
                                                  make_object<td_api::optionValueBoolean>(true)),
                   std::make_unique<TdOnOkCallback>());
      send_request(
          make_object<td_api::setOption>("disable_minithumbnails", make_object<td_api::optionValueBoolean>(true)),
          std::make_unique<TdOnOkCallback>());
      send_request(
          make_object<td_api::setOption>("disable_document_filenames", make_object<td_api::optionValueBoolean>(true)),
          std::make_unique<TdOnOkCallback>());
      send_request(
          make_object<td_api::setOption>("disable_notifications", make_object<td_api::optionValueBoolean>(true)),
          std::make_unique<TdOnOkCallback>());
      send_request(make_object<td_api::setOption>("ignore_update_chat_last_message",
                                                  make_object<td_api::optionValueBoolean>(true)),
                   std::make_unique<TdOnOkCallback>());
      send_request(make_object<td_api::setOption>("ignore_update_chat_read_inbox",
                                                  make_object<td_api::optionValueBoolean>(true)),
                   std::make_unique<TdOnOkCallback>());
      send_request(make_object<td_api::setOption>("ignore_update_user_chat_action",
                                                  make_object<td_api::optionValueBoolean>(true)),
                   std::make_unique<TdOnOkCallback>());
      send_request(make_object<td_api::setOption>("ignore_server_deletes_and_reads",
                                                  make_object<td_api::optionValueBoolean>(true)),
                   std::make_unique<TdOnOkCallback>());
      send_request(make_object<td_api::setOption>("delete_chat_reference_after_seconds",
                                                  make_object<td_api::optionValueInteger>(3600)),
                   std::make_unique<TdOnOkCallback>());
      send_request(make_object<td_api::setOption>("delete_user_reference_after_seconds",
                                                  make_object<td_api::optionValueInteger>(3600)),
                   std::make_unique<TdOnOkCallback>());
      send_request(make_object<td_api::setOption>("delete_file_reference_after_seconds",
                                                  make_object<td_api::optionValueInteger>(3600)),
                   std::make_unique<TdOnOkCallback>());

      auto parameters = make_object<td_api::tdlibParameters>();

      parameters->use_test_dc_ = is_test_dc_;
      parameters->database_directory_ = dir_;
      parameters->use_file_database_ = false;
      parameters->use_chat_info_database_ = false;
      parameters->use_secret_chats_ = false;
      parameters->use_message_database_ = USE_MESSAGE_DATABASE;
      parameters->api_id_ = parameters_->api_id_;
      parameters->api_hash_ = parameters_->api_hash_;
      parameters->system_language_code_ = "en";
      parameters->device_model_ = "server";
      parameters->application_version_ = parameters_->version_;
      parameters->enable_storage_optimizer_ = true;
      parameters->ignore_file_names_ = true;

      return send_request(make_object<td_api::setTdlibParameters>(std::move(parameters)),
                          std::make_unique<TdOnInitCallback>(this));
    }
    case td_api::authorizationStateWaitEncryptionKey::ID:
      return send_request(make_object<td_api::checkDatabaseEncryptionKey>(), std::make_unique<TdOnInitCallback>(this));
    case td_api::authorizationStateWaitPhoneNumber::ID:
<<<<<<< HEAD
      if (is_user_) {
        waiting_for_auth_input_ = true;
        return loop();
      } else {
        return send_request(make_object<td_api::checkAuthenticationBotToken>(bot_token_),
                            std::make_unique<TdOnAuthorizationCallback>(this));
      }
    case td_api::authorizationStateWaitCode::ID:
    case td_api::authorizationStateWaitPassword::ID:
    case td_api::authorizationStateWaitRegistration::ID:
      waiting_for_auth_input_ = true;
      return loop();
=======
      send_request(make_object<td_api::setOption>("online", make_object<td_api::optionValueBoolean>(true)),
                   std::make_unique<TdOnOkCallback>());
      return send_request(make_object<td_api::checkAuthenticationBotToken>(bot_token_),
                          std::make_unique<TdOnAuthorizationCallback>(this));
>>>>>>> 81f29836
    case td_api::authorizationStateReady::ID: {
      waiting_for_auth_input_ = false;
      auto user_info = get_user_info(my_id_);
      if (my_id_ <= 0 || user_info == nullptr) {
        return send_request(make_object<td_api::getMe>(), std::make_unique<TdOnAuthorizationCallback>(this));
      }

      if (!was_authorized_) {
        LOG(WARNING) << "Logged in as @" << user_info->username;
        was_authorized_ = true;
        update_shared_unix_time_difference();
        if (!pending_updates_.empty()) {
          LOG(INFO) << "Process " << pending_updates_.size() << " pending updates";
          for (auto &update : pending_updates_) {
            on_update(std::move(update));
          }
          td::reset_to_empty(pending_updates_);
        }
      }
      return loop();
    }
    case td_api::authorizationStateLoggingOut::ID:
      waiting_for_auth_input_ = false;
      if (!logging_out_) {
        LOG(WARNING) << "Logging out";
        logging_out_ = true;
      }
      break;
    case td_api::authorizationStateClosing::ID:
      waiting_for_auth_input_ = false;
      if (!closing_) {
        LOG(WARNING) << "Closing";
        closing_ = true;
      }
      break;
    case td_api::authorizationStateClosed::ID:
      return on_closed();
    default:
      return log_out(false);  // just in case
  }
}

bool Client::allow_update_before_authorization(const td_api::Object *update) const {
  auto update_id = update->get_id();
  if (update_id == td_api::updateAuthorizationState::ID) {
    return true;
  }
  if (update_id == td_api::updateOption::ID) {
    const auto &name = static_cast<const td_api::updateOption *>(update)->name_;
    return name == "my_id" || name == "unix_time";
  }
  if (update_id == td_api::updateUser::ID) {
    return static_cast<const td_api::updateUser *>(update)->user_->id_ == my_id_;
  }
  return false;
}

void Client::update_shared_unix_time_difference() {
  CHECK(was_authorized_);
  LOG_IF(ERROR, local_unix_time_difference_ == 0) << "Unix time difference was not updated";
  auto data = parameters_->shared_data_.get();
  if (local_unix_time_difference_ > data->unix_time_difference_) {
    data->unix_time_difference_ = local_unix_time_difference_;
  }
}

void Client::on_update(object_ptr<td_api::Object> result) {
  if (!was_authorized_ && !allow_update_before_authorization(result.get())) {
    pending_updates_.push_back(std::move(result));
    return;
  }
  switch (result->get_id()) {
    case td_api::updateAuthorizationState::ID: {
      auto update = move_object_as<td_api::updateAuthorizationState>(result);
      authorization_state_ = std::move(update->authorization_state_);
      on_update_authorization_state();
      break;
    }
    case td_api::updateNewMessage::ID: {
      auto update = move_object_as<td_api::updateNewMessage>(result);
      add_new_message(std::move(update->message_), false);
      break;
    }
    case td_api::updateMessageSendSucceeded::ID: {
      auto update = move_object_as<td_api::updateMessageSendSucceeded>(result);
      on_message_send_succeeded(std::move(update->message_), update->old_message_id_);
      break;
    }
    case td_api::updateMessageSendFailed::ID: {
      auto update = move_object_as<td_api::updateMessageSendFailed>(result);
      on_message_send_failed(update->message_->chat_id_, update->old_message_id_, update->message_->id_,
                             Status::Error(update->error_code_, update->error_message_));
      break;
    }
    case td_api::updateMessageContent::ID: {
      auto update = move_object_as<td_api::updateMessageContent>(result);
      update_message_content(update->chat_id_, update->message_id_, std::move(update->new_content_));
      break;
    }
    case td_api::updateMessageEdited::ID: {
      auto update = move_object_as<td_api::updateMessageEdited>(result);
      auto chat_id = update->chat_id_;
      auto message_id = update->message_id_;
      on_update_message_edited(chat_id, message_id, update->edit_date_, std::move(update->reply_markup_));
      send_request(make_object<td_api::getMessage>(chat_id, message_id),
                   std::make_unique<TdOnGetEditedMessageCallback>(this));
      break;
    }
    case td_api::updateDeleteMessages::ID: {
      auto update = move_object_as<td_api::updateDeleteMessages>(result);
      for (auto message_id : update->message_ids_) {
        delete_message(update->chat_id_, message_id, update->from_cache_);
      }
      break;
    }
    case td_api::updateFile::ID: {
      auto update = move_object_as<td_api::updateFile>(result);
      on_update_file(std::move(update->file_));
      break;
    }
    case td_api::updateFileGenerationStart::ID: {
      auto update = move_object_as<td_api::updateFileGenerationStart>(result);
      auto generation_id = update->generation_id_;
      send_request(
          make_object<td_api::finishFileGeneration>(generation_id, make_object<td_api::error>(400, "Wrong file_id")),
          std::make_unique<TdOnOkCallback>());
      break;
    }
    case td_api::updateNewChat::ID: {
      auto update = move_object_as<td_api::updateNewChat>(result);
      auto chat = std::move(update->chat_);
      auto chat_info = add_chat(chat->id_);
      bool need_warning = false;
      switch (chat->type_->get_id()) {
        case td_api::chatTypePrivate::ID: {
          auto type = move_object_as<td_api::chatTypePrivate>(chat->type_);
          chat_info->type = ChatInfo::Type::Private;
          auto user_id = type->user_id_;
          chat_info->user_id = user_id;
          need_warning = get_user_info(user_id) == nullptr;
          break;
        }
        case td_api::chatTypeBasicGroup::ID: {
          auto type = move_object_as<td_api::chatTypeBasicGroup>(chat->type_);
          chat_info->type = ChatInfo::Type::Group;
          auto group_id = type->basic_group_id_;
          chat_info->group_id = group_id;
          need_warning = get_group_info(group_id) == nullptr;
          break;
        }
        case td_api::chatTypeSupergroup::ID: {
          auto type = move_object_as<td_api::chatTypeSupergroup>(chat->type_);
          chat_info->type = ChatInfo::Type::Supergroup;
          auto supergroup_id = type->supergroup_id_;
          chat_info->supergroup_id = supergroup_id;
          need_warning = get_supergroup_info(supergroup_id) == nullptr;
          break;
        }
        case td_api::chatTypeSecret::ID:
          // unsupported
          break;
        default:
          UNREACHABLE();
      }
      if (need_warning) {
        LOG(ERROR) << "Received updateNewChat about chat " << chat->id_ << ", but hadn't received corresponding info";
      }

      chat_info->title = std::move(chat->title_);
      chat_info->photo = std::move(chat->photo_);
      chat_info->permissions = std::move(chat->permissions_);
      chat_info->message_auto_delete_time = chat->message_ttl_setting_;
      break;
    }
    case td_api::updateChatTitle::ID: {
      auto update = move_object_as<td_api::updateChatTitle>(result);
      auto chat_info = add_chat(update->chat_id_);
      CHECK(chat_info->type != ChatInfo::Type::Unknown);
      chat_info->title = std::move(update->title_);
      break;
    }
    case td_api::updateChatPhoto::ID: {
      auto update = move_object_as<td_api::updateChatPhoto>(result);
      auto chat_info = add_chat(update->chat_id_);
      CHECK(chat_info->type != ChatInfo::Type::Unknown);
      chat_info->photo = std::move(update->photo_);
      break;
    }
    case td_api::updateChatPermissions::ID: {
      auto update = move_object_as<td_api::updateChatPermissions>(result);
      auto chat_info = add_chat(update->chat_id_);
      CHECK(chat_info->type != ChatInfo::Type::Unknown);
      chat_info->permissions = std::move(update->permissions_);
      break;
    }
    case td_api::updateChatMessageTtlSetting::ID: {
      auto update = move_object_as<td_api::updateChatMessageTtlSetting>(result);
      auto chat_info = add_chat(update->chat_id_);
      CHECK(chat_info->type != ChatInfo::Type::Unknown);
      chat_info->message_auto_delete_time = update->message_ttl_setting_;
      break;
    }
    case td_api::updateUser::ID: {
      auto update = move_object_as<td_api::updateUser>(result);
      add_user(users_, std::move(update->user_));
      break;
    }
    case td_api::updateUserFullInfo::ID: {
      auto update = move_object_as<td_api::updateUserFullInfo>(result);
      auto user_id = update->user_id_;
      set_user_bio(user_id, std::move(update->user_full_info_->bio_));
      break;
    }
    case td_api::updateBasicGroup::ID: {
      auto update = move_object_as<td_api::updateBasicGroup>(result);
      add_group(groups_, std::move(update->basic_group_));
      break;
    }
    case td_api::updateBasicGroupFullInfo::ID: {
      auto update = move_object_as<td_api::updateBasicGroupFullInfo>(result);
      auto group_id = update->basic_group_id_;
      auto full_info = std::move(update->basic_group_full_info_);
      set_group_description(group_id, std::move(full_info->description_));
      set_group_invite_link(group_id, full_info->invite_link_ != nullptr
                                          ? std::move(full_info->invite_link_->invite_link_)
                                          : td::string());
      break;
    }
    case td_api::updateSupergroup::ID: {
      auto update = move_object_as<td_api::updateSupergroup>(result);
      add_supergroup(supergroups_, std::move(update->supergroup_));
      break;
    }
    case td_api::updateSupergroupFullInfo::ID: {
      auto update = move_object_as<td_api::updateSupergroupFullInfo>(result);
      auto supergroup_id = update->supergroup_id_;
      auto full_info = std::move(update->supergroup_full_info_);
      set_supergroup_description(supergroup_id, std::move(full_info->description_));
      set_supergroup_invite_link(supergroup_id, full_info->invite_link_ != nullptr
                                                    ? std::move(full_info->invite_link_->invite_link_)
                                                    : td::string());
      set_supergroup_sticker_set_id(supergroup_id, full_info->sticker_set_id_);
      set_supergroup_can_set_sticker_set(supergroup_id, full_info->can_set_sticker_set_);
      set_supergroup_slow_mode_delay(supergroup_id, full_info->slow_mode_delay_);
      set_supergroup_linked_chat_id(supergroup_id, full_info->linked_chat_id_);
      set_supergroup_location(supergroup_id, std::move(full_info->location_));
      break;
    }
    case td_api::updateOption::ID: {
      auto update = move_object_as<td_api::updateOption>(result);
      const td::string &name = update->name_;
      if (name == "my_id") {
        if (update->value_->get_id() == td_api::optionValueEmpty::ID) {
          CHECK(logging_out_);
          my_id_ = -1;
        } else {
          CHECK(update->value_->get_id() == td_api::optionValueInteger::ID);
          my_id_ = static_cast<int32>(move_object_as<td_api::optionValueInteger>(update->value_)->value_);
        }
      }
      if (name == "group_anonymous_bot_user_id" && update->value_->get_id() == td_api::optionValueInteger::ID) {
        group_anonymous_bot_user_id_ =
            static_cast<int32>(move_object_as<td_api::optionValueInteger>(update->value_)->value_);
      }
      if (name == "telegram_service_notifications_chat_id" &&
          update->value_->get_id() == td_api::optionValueInteger::ID) {
        service_notifications_user_id_ =
            static_cast<int32>(move_object_as<td_api::optionValueInteger>(update->value_)->value_);
      }
      if (name == "authorization_date") {
        if (update->value_->get_id() == td_api::optionValueEmpty::ID) {
          authorization_date_ = -1;
        } else {
          CHECK(update->value_->get_id() == td_api::optionValueInteger::ID);
          authorization_date_ = static_cast<int32>(move_object_as<td_api::optionValueInteger>(update->value_)->value_);
        }
      }
      if (name == "xallowed_update_types") {
        if (update->value_->get_id() == td_api::optionValueEmpty::ID) {
          allowed_update_types_ = DEFAULT_ALLOWED_UPDATE_TYPES;
        } else {
          CHECK(update->value_->get_id() == td_api::optionValueInteger::ID);
          allowed_update_types_ =
              static_cast<td::uint32>(move_object_as<td_api::optionValueInteger>(update->value_)->value_);
        }
      }
      if (name == "unix_time" && update->value_->get_id() != td_api::optionValueEmpty::ID) {
        CHECK(update->value_->get_id() == td_api::optionValueInteger::ID);
        local_unix_time_difference_ =
            static_cast<double>(move_object_as<td_api::optionValueInteger>(update->value_)->value_) - td::Time::now();
        if (was_authorized_) {
          update_shared_unix_time_difference();
        }
      }
      break;
    }
    case td_api::updatePoll::ID:
      add_update_poll(move_object_as<td_api::updatePoll>(result));
      break;
    case td_api::updatePollAnswer::ID:
      add_update_poll_answer(move_object_as<td_api::updatePollAnswer>(result));
      break;
    case td_api::updateNewInlineQuery::ID: {
      auto update = move_object_as<td_api::updateNewInlineQuery>(result);
      add_new_inline_query(update->id_, update->sender_user_id_, std::move(update->user_location_),
                           std::move(update->chat_type_), update->query_, update->offset_);
      break;
    }
    case td_api::updateNewChosenInlineResult::ID: {
      auto update = move_object_as<td_api::updateNewChosenInlineResult>(result);
      add_new_chosen_inline_result(update->sender_user_id_, std::move(update->user_location_), update->query_,
                                   update->result_id_, update->inline_message_id_);
      break;
    }
    case td_api::updateNewCallbackQuery::ID:
      add_new_callback_query(move_object_as<td_api::updateNewCallbackQuery>(result));
      break;
    case td_api::updateNewInlineCallbackQuery::ID:
      add_new_inline_callback_query(move_object_as<td_api::updateNewInlineCallbackQuery>(result));
      break;
    case td_api::updateNewShippingQuery::ID:
      add_new_shipping_query(move_object_as<td_api::updateNewShippingQuery>(result));
      break;
    case td_api::updateNewPreCheckoutQuery::ID:
      add_new_pre_checkout_query(move_object_as<td_api::updateNewPreCheckoutQuery>(result));
      break;
    case td_api::updateNewCustomEvent::ID:
      add_new_custom_event(move_object_as<td_api::updateNewCustomEvent>(result));
      break;
    case td_api::updateNewCustomQuery::ID:
      add_new_custom_query(move_object_as<td_api::updateNewCustomQuery>(result));
      break;
    case td_api::updateChatMember::ID:
      add_update_chat_member(move_object_as<td_api::updateChatMember>(result));
      break;
    default:
      // we are not interested in this updates
      break;
  }
}

void Client::on_result(td::uint64 id, object_ptr<td_api::Object> result) {
  LOG(DEBUG) << "Receive from Td: " << id << " " << to_string(result);
  if (id == 0) {
    return on_update(std::move(result));
  }

  auto *handler_ptr = handlers_.get(id);
  CHECK(handler_ptr != nullptr);
  auto handler = std::move(*handler_ptr);
  handler->on_result(std::move(result));
  handlers_.erase(id);
}

td::Slice Client::get_logging_out_error_description() const {
  return is_api_id_invalid_ ? API_ID_INVALID_ERROR_DESCRIPTION : LOGGING_OUT_ERROR_DESCRIPTION;
}

void Client::on_closed() {
  LOG(WARNING) << "Closed";
  CHECK(logging_out_ || closing_);
  CHECK(!td_client_.empty());
  td_client_.reset();

  int http_status_code = logging_out_ ? LOGGING_OUT_ERROR_CODE : CLOSING_ERROR_CODE;
  Slice description = logging_out_ ? get_logging_out_error_description() : CLOSING_ERROR_DESCRIPTION;
  if (webhook_set_query_) {
    fail_query(http_status_code, description, std::move(webhook_set_query_));
  }
  if (!webhook_url_.empty()) {
    webhook_id_.reset();
  }
  if (long_poll_query_) {
    long_poll_wakeup(true);
    CHECK(!long_poll_query_);
  }

  while (!cmd_queue_.empty()) {
    auto query = std::move(cmd_queue_.front());
    cmd_queue_.pop();
    fail_query(http_status_code, description, std::move(query));
  }

  while (!yet_unsent_messages_.empty()) {
    auto it = yet_unsent_messages_.begin();
    auto chat_id = it->first.chat_id;
    auto message_id = it->first.message_id;
    if (!USE_MESSAGE_DATABASE) {
      LOG(ERROR) << "Doesn't receive updateMessageSendFailed for message " << message_id << " in chat " << chat_id;
    }
    on_message_send_failed(chat_id, message_id, 0, Status::Error(http_status_code, description));
  }

  while (!pending_bot_resolve_queries_.empty()) {
    auto it = pending_bot_resolve_queries_.begin();
    fail_query(http_status_code, description, std::move(it->second.query));
    pending_bot_resolve_queries_.erase(it);
  }

  while (!file_download_listeners_.empty()) {
    auto it = file_download_listeners_.begin();
    auto file_id = it->first;
    LOG(ERROR) << "Doesn't receive updateFile for file " << file_id;
    on_file_download(file_id, Status::Error(http_status_code, description));
  }

  if (logging_out_) {
    parameters_->shared_data_->webhook_db_->erase(bot_token_with_dc_);
    parameters_->shared_data_->user_db_->erase(bot_token_with_dc_);

    class RmWorker : public td::Actor {
     public:
      RmWorker(td::string dir, td::ActorId<Client> parent) : dir_(std::move(dir)), parent_(std::move(parent)) {
      }

     private:
      td::string dir_;
      td::ActorId<Client> parent_;

      void start_up() override {
        CHECK(dir_.size() >= 24);
        CHECK(dir_.back() == TD_DIR_SLASH);
        td::rmrf(dir_).ignore();
        stop();
      }
      void tear_down() override {
        send_closure(parent_, &Client::finish_closing);
      }
    };
    // NB: the same scheduler as for database in Td
    auto current_scheduler_id = td::Scheduler::instance()->sched_id();
    auto scheduler_count = td::Scheduler::instance()->sched_count();
    auto scheduler_id = td::min(current_scheduler_id + 1, scheduler_count - 1);
    td::create_actor_on_scheduler<RmWorker>("RmWorker", scheduler_id, dir_, actor_id(this)).release();
    return;
  }

  finish_closing();
}

void Client::finish_closing() {
  if (clear_tqueue_ && logging_out_) {
    clear_tqueue();
  }

  set_timeout_in(need_close_ ? 0 : 600);
}

void Client::timeout_expired() {
  LOG(WARNING) << "Stop client";
  stop();
}

void Client::clear_tqueue() {
  CHECK(webhook_id_.empty());
  auto &tqueue = parameters_->shared_data_->tqueue_;
  auto size = tqueue->get_size(tqueue_id_);
  if (size > 0) {
    LOG(INFO) << "Removing " << size << " tqueue events";
    td::MutableSpan<td::TQueue::Event> span;
    auto r_size = tqueue->get(tqueue_id_, tqueue->get_tail(tqueue_id_), true, 0, span);
    CHECK(r_size.is_ok());
    CHECK(r_size.ok() == 0);
    CHECK(tqueue->get_size(tqueue_id_) == 0);
  }
}

bool Client::to_bool(td::MutableSlice value) {
  td::to_lower_inplace(value);
  value = td::trim(value);
  return value == "true" || value == "yes" || value == "1";
}

td::Result<td_api::object_ptr<td_api::keyboardButton>> Client::get_keyboard_button(JsonValue &button) {
  if (button.type() == JsonValue::Type::Object) {
    auto &object = button.get_object();

    TRY_RESULT(text, get_json_object_string_field(object, "text", false));

    TRY_RESULT(request_phone_number, get_json_object_bool_field(object, "request_phone_number"));
    TRY_RESULT(request_contact, get_json_object_bool_field(object, "request_contact"));
    if (request_phone_number || request_contact) {
      return make_object<td_api::keyboardButton>(text, make_object<td_api::keyboardButtonTypeRequestPhoneNumber>());
    }

    TRY_RESULT(request_location, get_json_object_bool_field(object, "request_location"));
    if (request_location) {
      return make_object<td_api::keyboardButton>(text, make_object<td_api::keyboardButtonTypeRequestLocation>());
    }

    if (has_json_object_field(object, "request_poll")) {
      bool force_regular = false;
      bool force_quiz = false;
      TRY_RESULT(request_poll, get_json_object_field(object, "request_poll", JsonValue::Type::Object, false));
      auto &request_poll_object = request_poll.get_object();
      if (has_json_object_field(request_poll_object, "type")) {
        TRY_RESULT(type, get_json_object_string_field(request_poll_object, "type"));
        if (type == "quiz") {
          force_quiz = true;
        } else if (type == "regular") {
          force_regular = true;
        }
      }
      return make_object<td_api::keyboardButton>(
          text, make_object<td_api::keyboardButtonTypeRequestPoll>(force_regular, force_quiz));
    }

    return make_object<td_api::keyboardButton>(text, nullptr);
  }
  if (button.type() == JsonValue::Type::String) {
    return make_object<td_api::keyboardButton>(button.get_string().str(), nullptr);
  }

  return Status::Error(400, "KeyboardButton must be a String or an Object");
}

td::Result<td_api::object_ptr<td_api::inlineKeyboardButton>> Client::get_inline_keyboard_button(JsonValue &button) {
  if (button.type() != JsonValue::Type::Object) {
    return Status::Error(400, "InlineKeyboardButton must be an Object");
  }

  auto &object = button.get_object();

  TRY_RESULT(text, get_json_object_string_field(object, "text", false));
  {
    TRY_RESULT(url, get_json_object_string_field(object, "url"));
    if (!url.empty()) {
      return make_object<td_api::inlineKeyboardButton>(text, make_object<td_api::inlineKeyboardButtonTypeUrl>(url));
    }
  }

  {
    TRY_RESULT(callback_data, get_json_object_string_field(object, "callback_data"));
    if (!callback_data.empty()) {
      return make_object<td_api::inlineKeyboardButton>(
          text, make_object<td_api::inlineKeyboardButtonTypeCallback>(callback_data));
    }
  }

  if (has_json_object_field(object, "callback_game")) {
    return make_object<td_api::inlineKeyboardButton>(text, make_object<td_api::inlineKeyboardButtonTypeCallbackGame>());
  }

  if (has_json_object_field(object, "pay")) {
    return make_object<td_api::inlineKeyboardButton>(text, make_object<td_api::inlineKeyboardButtonTypeBuy>());
  }

  if (has_json_object_field(object, "switch_inline_query")) {
    TRY_RESULT(switch_inline_query, get_json_object_string_field(object, "switch_inline_query", false));
    return make_object<td_api::inlineKeyboardButton>(
        text, make_object<td_api::inlineKeyboardButtonTypeSwitchInline>(switch_inline_query, false));
  }

  if (has_json_object_field(object, "switch_inline_query_current_chat")) {
    TRY_RESULT(switch_inline_query, get_json_object_string_field(object, "switch_inline_query_current_chat", false));
    return make_object<td_api::inlineKeyboardButton>(
        text, make_object<td_api::inlineKeyboardButtonTypeSwitchInline>(switch_inline_query, true));
  }

  if (has_json_object_field(object, "login_url")) {
    TRY_RESULT(login_url, get_json_object_field(object, "login_url", JsonValue::Type::Object, false));
    CHECK(login_url.type() == JsonValue::Type::Object);
    auto &login_url_object = login_url.get_object();
    TRY_RESULT(url, get_json_object_string_field(login_url_object, "url", false));
    TRY_RESULT(bot_username, get_json_object_string_field(login_url_object, "bot_username"));
    TRY_RESULT(request_write_access, get_json_object_bool_field(login_url_object, "request_write_access"));
    TRY_RESULT(forward_text, get_json_object_string_field(login_url_object, "forward_text"));

    int32 bot_user_id = 0;
    if (bot_username.empty()) {
      bot_user_id = my_id_;
    } else {
      if (bot_username[0] == '@') {
        bot_username = bot_username.substr(1);
      }
      if (bot_username.empty()) {
        return Status::Error(400, "LoginUrl bot username is invalid");
      }
      for (auto c : bot_username) {
        if (c != '_' && !td::is_alnum(c)) {
          return Status::Error(400, "LoginUrl bot username is invalid");
        }
      }
      if (cur_temp_bot_user_id_ >= 100000) {
        return Status::Error(400, "Too much different LoginUrl bot usernames");
      }
      auto &user_id = bot_user_ids_[bot_username];
      if (user_id == 0) {
        user_id = cur_temp_bot_user_id_++;
        user_id *= 1000;
      }
      if (user_id % 1000 == 0) {
        unresolved_bot_usernames_.insert(bot_username);
      }
      bot_user_id = user_id;
    }
    if (!request_write_access) {
      bot_user_id *= -1;
    }
    return make_object<td_api::inlineKeyboardButton>(
        text, make_object<td_api::inlineKeyboardButtonTypeLoginUrl>(url, bot_user_id, forward_text));
  }

  return Status::Error(400, "Text buttons are unallowed in the inline keyboard");
}

td::Result<td_api::object_ptr<td_api::ReplyMarkup>> Client::get_reply_markup(const Query *query) {
  auto reply_markup = query->arg("reply_markup");
  if (reply_markup.empty()) {
    return nullptr;
  }

  LOG(INFO) << "Parsing JSON object: " << reply_markup;
  auto r_value = json_decode(reply_markup);
  if (r_value.is_error()) {
    LOG(INFO) << "Can't parse JSON object: " << r_value.error();
    return Status::Error(400, "Can't parse reply keyboard markup JSON object");
  }

  return get_reply_markup(r_value.move_as_ok());
}

td::Result<td_api::object_ptr<td_api::ReplyMarkup>> Client::get_reply_markup(JsonValue &&value) {
  td::vector<td::vector<object_ptr<td_api::keyboardButton>>> rows;
  td::vector<td::vector<object_ptr<td_api::inlineKeyboardButton>>> inline_rows;
  Slice input_field_placeholder;
  bool resize = false;
  bool one_time = false;
  bool remove = false;
  bool is_personal = false;
  bool force_reply = false;

  if (value.type() != JsonValue::Type::Object) {
    return Status::Error(400, "Object expected as reply markup");
  }
  for (auto &field_value : value.get_object()) {
    if (field_value.first == "keyboard") {
      auto keyboard = std::move(field_value.second);
      if (keyboard.type() != JsonValue::Type::Array) {
        return Status::Error(400, "Field \"keyboard\" of the ReplyKeyboardMarkup must be an Array");
      }
      for (auto &row : keyboard.get_array()) {
        td::vector<object_ptr<td_api::keyboardButton>> new_row;
        if (row.type() != JsonValue::Type::Array) {
          return Status::Error(400, "Field \"keyboard\" of the ReplyKeyboardMarkup must be an Array of Arrays");
        }
        for (auto &button : row.get_array()) {
          auto r_button = get_keyboard_button(button);
          if (r_button.is_error()) {
            return Status::Error(400, PSLICE() << "Can't parse keyboard button: " << r_button.error().message());
          }
          new_row.push_back(r_button.move_as_ok());
        }

        rows.push_back(std::move(new_row));
      }
    } else if (field_value.first == "inline_keyboard") {
      auto inline_keyboard = std::move(field_value.second);
      if (inline_keyboard.type() != JsonValue::Type::Array) {
        return Status::Error(400, "Field \"inline_keyboard\" of the InlineKeyboardMarkup must be an Array");
      }
      for (auto &inline_row : inline_keyboard.get_array()) {
        td::vector<object_ptr<td_api::inlineKeyboardButton>> new_inline_row;
        if (inline_row.type() != JsonValue::Type::Array) {
          return Status::Error(400, "Field \"inline_keyboard\" of the InlineKeyboardMarkup must be an Array of Arrays");
        }
        for (auto &button : inline_row.get_array()) {
          auto r_button = get_inline_keyboard_button(button);
          if (r_button.is_error()) {
            return Status::Error(400, PSLICE() << "Can't parse inline keyboard button: " << r_button.error().message());
          }
          new_inline_row.push_back(r_button.move_as_ok());
        }

        inline_rows.push_back(std::move(new_inline_row));
      }
    } else if (field_value.first == "resize_keyboard") {
      if (field_value.second.type() != JsonValue::Type::Boolean) {
        return Status::Error(400, "Field \"resize_keyboard\" of the ReplyKeyboardMarkup must be of the type Boolean");
      }
      resize = field_value.second.get_boolean();
    } else if (field_value.first == "one_time_keyboard") {
      if (field_value.second.type() != JsonValue::Type::Boolean) {
        return Status::Error(400, "Field \"one_time_keyboard\" of the ReplyKeyboardMarkup must be of the type Boolean");
      }
      one_time = field_value.second.get_boolean();
    } else if (field_value.first == "hide_keyboard" || field_value.first == "remove_keyboard") {
      if (field_value.second.type() != JsonValue::Type::Boolean) {
        return Status::Error(400, "Field \"remove_keyboard\" of the ReplyKeyboardRemove must be of the type Boolean");
      }
      remove = field_value.second.get_boolean();
    } else if (field_value.first == "personal_keyboard" || field_value.first == "selective") {
      if (field_value.second.type() != JsonValue::Type::Boolean) {
        return Status::Error(400, "Field \"selective\" of the reply markup must be of the type Boolean");
      }
      is_personal = field_value.second.get_boolean();
    } else if (field_value.first == "force_reply_keyboard" || field_value.first == "force_reply") {
      if (field_value.second.type() != JsonValue::Type::Boolean) {
        return Status::Error(400, "Field \"force_reply\" of the reply markup must be of the type Boolean");
      }
      force_reply = field_value.second.get_boolean();
    } else if (field_value.first == "input_field_placeholder") {
      if (field_value.second.type() != JsonValue::Type::String) {
        return Status::Error(400, "Field \"input_field_placeholder\" of the reply markup must be of the type String");
      }
      input_field_placeholder = field_value.second.get_string();
    }
  }

  object_ptr<td_api::ReplyMarkup> result;
  if (!rows.empty()) {
    result = make_object<td_api::replyMarkupShowKeyboard>(std::move(rows), resize, one_time, is_personal,
                                                          input_field_placeholder.str());
  } else if (!inline_rows.empty()) {
    result = make_object<td_api::replyMarkupInlineKeyboard>(std::move(inline_rows));
  } else if (remove) {
    result = make_object<td_api::replyMarkupRemoveKeyboard>(is_personal);
  } else if (force_reply) {
    result = make_object<td_api::replyMarkupForceReply>(is_personal, input_field_placeholder.str());
  }
  if (result == nullptr || result->get_id() != td_api::replyMarkupInlineKeyboard::ID) {
    unresolved_bot_usernames_.clear();
  }

  return std::move(result);
}

td::Result<td_api::object_ptr<td_api::labeledPricePart>> Client::get_labeled_price_part(JsonValue &value) {
  if (value.type() != JsonValue::Type::Object) {
    return Status::Error(400, "LabeledPrice must be an Object");
  }

  auto &object = value.get_object();

  TRY_RESULT(label, get_json_object_string_field(object, "label", false));
  if (label.empty()) {
    return Status::Error(400, "LabeledPrice label must be non-empty");
  }

  TRY_RESULT(amount, get_json_object_field(object, "amount", JsonValue::Type::Null, false));
  Slice number;
  if (amount.type() == JsonValue::Type::Number) {
    number = amount.get_number();
  } else if (amount.type() == JsonValue::Type::String) {
    number = amount.get_string();
  } else {
    return Status::Error(400, "Field \"amount\" must be of type Number or String");
  }
  auto parsed_amount = td::to_integer_safe<int64>(number);
  if (parsed_amount.is_error()) {
    return Status::Error(400, "Can't parse \"amount\" as Number");
  }
  return make_object<td_api::labeledPricePart>(label, parsed_amount.ok());
}

td::Result<td::vector<td_api::object_ptr<td_api::labeledPricePart>>> Client::get_labeled_price_parts(JsonValue &value) {
  if (value.type() != JsonValue::Type::Array) {
    return Status::Error(400, "Expected an Array of labeled prices");
  }

  td::vector<object_ptr<td_api::labeledPricePart>> prices;
  for (auto &price : value.get_array()) {
    auto r_labeled_price = get_labeled_price_part(price);
    if (r_labeled_price.is_error()) {
      return Status::Error(400, PSLICE() << "Can't parse labeled price: " << r_labeled_price.error().message());
    }
    prices.push_back(r_labeled_price.move_as_ok());
  }
  if (prices.empty()) {
    return Status::Error(400, "There must be at least one price");
  }

  return std::move(prices);
}

td::Result<td::vector<td::int64>> Client::get_suggested_tip_amounts(JsonValue &value) {
  if (value.type() != JsonValue::Type::Array) {
    return Status::Error(400, "Expected an Array of suggested tip amounts");
  }

  td::vector<int64> suggested_tip_amounts;
  for (auto &amount : value.get_array()) {
    Slice number;
    if (amount.type() == JsonValue::Type::Number) {
      number = amount.get_number();
    } else if (amount.type() == JsonValue::Type::String) {
      number = amount.get_string();
    } else {
      return Status::Error(400, "Suggested tip amount must be of type Number or String");
    }
    auto parsed_amount = td::to_integer_safe<int64>(number);
    if (parsed_amount.is_error()) {
      return Status::Error(400, "Can't parse suggested tip amount as Number");
    }
    suggested_tip_amounts.push_back(parsed_amount.ok());
  }
  return std::move(suggested_tip_amounts);
}

td::Result<td_api::object_ptr<td_api::shippingOption>> Client::get_shipping_option(JsonValue &option) {
  if (option.type() != JsonValue::Type::Object) {
    return Status::Error(400, "ShippingOption must be an Object");
  }

  auto &object = option.get_object();

  TRY_RESULT(id, get_json_object_string_field(object, "id", false));
  if (id.empty()) {
    return Status::Error(400, "ShippingOption identifier must be non-empty");
  }

  TRY_RESULT(title, get_json_object_string_field(object, "title", false));
  if (title.empty()) {
    return Status::Error(400, "ShippingOption title must be non-empty");
  }

  TRY_RESULT(prices_json, get_json_object_field(object, "prices", JsonValue::Type::Array, false));

  auto r_prices = get_labeled_price_parts(prices_json);
  if (r_prices.is_error()) {
    return Status::Error(400, PSLICE() << "Can't parse shipping option prices: " << r_prices.error().message());
  }

  return make_object<td_api::shippingOption>(id, title, r_prices.move_as_ok());
}

td::Result<td::vector<td_api::object_ptr<td_api::shippingOption>>> Client::get_shipping_options(const Query *query) {
  TRY_RESULT(shipping_options, get_required_string_arg(query, "shipping_options"));

  LOG(INFO) << "Parsing JSON object: " << shipping_options;
  auto r_value = json_decode(shipping_options);
  if (r_value.is_error()) {
    LOG(INFO) << "Can't parse JSON object: " << r_value.error();
    return Status::Error(400, "Can't parse shipping options JSON object");
  }

  return get_shipping_options(r_value.move_as_ok());
}

td::Result<td::vector<td_api::object_ptr<td_api::shippingOption>>> Client::get_shipping_options(JsonValue &&value) {
  if (value.type() != JsonValue::Type::Array) {
    return Status::Error(400, "Expected an Array of shipping options");
  }

  td::vector<object_ptr<td_api::shippingOption>> options;
  for (auto &option : value.get_array()) {
    auto r_shipping_option = get_shipping_option(option);
    if (r_shipping_option.is_error()) {
      return Status::Error(400, PSLICE() << "Can't parse shipping option: " << r_shipping_option.error().message());
    }
    options.push_back(r_shipping_option.move_as_ok());
  }
  if (options.empty()) {
    return Status::Error(400, "There must be at least one shipping option");
  }

  return std::move(options);
}

td_api::object_ptr<td_api::ChatAction> Client::get_chat_action(const Query *query) {
  auto action = query->arg("action");
  td::to_lower_inplace(action);
  if (action == "cancel") {
    return make_object<td_api::chatActionCancel>();
  }
  if (action == "typing") {
    return make_object<td_api::chatActionTyping>();
  }
  if (action == "record_video") {
    return make_object<td_api::chatActionRecordingVideo>();
  }
  if (action == "upload_video") {
    return make_object<td_api::chatActionUploadingVideo>();
  }
  if (action == "record_audio" || action == "record_voice") {
    return make_object<td_api::chatActionRecordingVoiceNote>();
  }
  if (action == "upload_audio" || action == "upload_voice") {
    return make_object<td_api::chatActionUploadingVoiceNote>();
  }
  if (action == "upload_photo") {
    return make_object<td_api::chatActionUploadingPhoto>();
  }
  if (action == "upload_document") {
    return make_object<td_api::chatActionUploadingDocument>();
  }
  if (action == "pick_up_location" || action == "find_location") {
    return make_object<td_api::chatActionChoosingLocation>();
  }
  if (action == "record_video_note") {
    return make_object<td_api::chatActionRecordingVideoNote>();
  }
  if (action == "upload_video_note") {
    return make_object<td_api::chatActionUploadingVideoNote>();
  }
  return nullptr;
}

td_api::object_ptr<td_api::InputFile> Client::get_input_file(const Query *query, Slice field_name,
                                                             bool force_file) const {
  return get_input_file(query, field_name, query->arg(field_name), force_file);
}

td::string Client::get_local_file_path(Slice file_uri) {
  if (td::begins_with(file_uri, "/")) {
    file_uri.remove_prefix(td::begins_with(file_uri, "/localhost") ? 10 : 1);
  }
#if TD_PORT_WINDOWS
  if (td::begins_with(file_uri, "/")) {
    file_uri.remove_prefix(1);
  }
#endif
  td::string result(file_uri.size(), '\0');
  auto result_len = url_decode(file_uri, result, false);
  result.resize(result_len);
  return result;
}

td_api::object_ptr<td_api::InputFile> Client::get_input_file(const Query *query, Slice field_name, Slice file_id,
                                                             bool force_file) const {
  if (!file_id.empty()) {
    if (parameters_->local_mode_) {
      Slice file_protocol{"file:/"};
      if (td::begins_with(file_id, file_protocol)) {
        return make_object<td_api::inputFileLocal>(get_local_file_path(file_id.substr(file_protocol.size())));
      }
    }
    Slice attach_protocol{"attach://"};
    if (td::begins_with(file_id, attach_protocol)) {
      field_name = file_id.substr(attach_protocol.size());
    } else {
      if (!force_file) {
        return make_object<td_api::inputFileRemote>(file_id.str());
      }
    }
  }
  auto file = query->file(field_name);
  if (file != nullptr) {
    return make_object<td_api::inputFileLocal>(file->temp_file_name);
  }

  return nullptr;
}

td_api::object_ptr<td_api::inputThumbnail> Client::get_input_thumbnail(const Query *query, Slice field_name) const {
  auto input_file = get_input_file(query, field_name, true);
  if (input_file == nullptr) {
    return nullptr;
  }
  return make_object<td_api::inputThumbnail>(std::move(input_file), 0, 0);
}

td::Result<td_api::object_ptr<td_api::InputMessageContent>> Client::get_input_message_content(
    JsonValue &input_message_content, bool is_input_message_content_required) {
  CHECK(input_message_content.type() == JsonValue::Type::Object);
  auto &object = input_message_content.get_object();

  TRY_RESULT(message_text, get_json_object_string_field(object, "message_text"));

  if (!message_text.empty()) {
    TRY_RESULT(disable_web_page_preview, get_json_object_bool_field(object, "disable_web_page_preview"));
    TRY_RESULT(parse_mode, get_json_object_string_field(object, "parse_mode"));
    auto entities = get_json_object_field_force(object, "entities");
    TRY_RESULT(input_message_text, get_input_message_text(std::move(message_text), disable_web_page_preview,
                                                          std::move(parse_mode), std::move(entities)));
    return std::move(input_message_text);
  }

  if (has_json_object_field(object, "latitude") && has_json_object_field(object, "longitude")) {
    TRY_RESULT(latitude, get_json_object_double_field(object, "latitude", false));
    TRY_RESULT(longitude, get_json_object_double_field(object, "longitude", false));
    TRY_RESULT(horizontal_accuracy, get_json_object_double_field(object, "horizontal_accuracy"));
    TRY_RESULT(live_period, get_json_object_int_field(object, "live_period"));
    TRY_RESULT(heading, get_json_object_int_field(object, "heading"));
    TRY_RESULT(proximity_alert_radius, get_json_object_int_field(object, "proximity_alert_radius"));
    auto location = make_object<td_api::location>(latitude, longitude, horizontal_accuracy);

    if (has_json_object_field(object, "title") && has_json_object_field(object, "address")) {
      TRY_RESULT(title, get_json_object_string_field(object, "title", false));
      TRY_RESULT(address, get_json_object_string_field(object, "address", false));
      td::string provider;
      td::string venue_id;
      td::string venue_type;

      TRY_RESULT(google_place_id, get_json_object_string_field(object, "google_place_id"));
      TRY_RESULT(google_place_type, get_json_object_string_field(object, "google_place_type"));
      if (!google_place_id.empty() || !google_place_type.empty()) {
        provider = "gplaces";
        venue_id = std::move(google_place_id);
        venue_type = std::move(google_place_type);
      }
      TRY_RESULT(foursquare_id, get_json_object_string_field(object, "foursquare_id"));
      TRY_RESULT(foursquare_type, get_json_object_string_field(object, "foursquare_type"));
      if (!foursquare_id.empty() || !foursquare_type.empty()) {
        provider = "foursquare";
        venue_id = std::move(foursquare_id);
        venue_type = std::move(foursquare_type);
      }

      return make_object<td_api::inputMessageVenue>(
          make_object<td_api::venue>(std::move(location), title, address, provider, venue_id, venue_type));
    }

    return make_object<td_api::inputMessageLocation>(std::move(location), live_period, heading, proximity_alert_radius);
  }

  if (has_json_object_field(object, "phone_number")) {
    TRY_RESULT(phone_number, get_json_object_string_field(object, "phone_number", false));
    TRY_RESULT(first_name, get_json_object_string_field(object, "first_name", false));
    TRY_RESULT(last_name, get_json_object_string_field(object, "last_name"));
    TRY_RESULT(vcard, get_json_object_string_field(object, "vcard"));

    return make_object<td_api::inputMessageContact>(
        make_object<td_api::contact>(phone_number, first_name, last_name, vcard, 0));
  }

  if (has_json_object_field(object, "payload")) {
    TRY_RESULT(title, get_json_object_string_field(object, "title", false));
    TRY_RESULT(description, get_json_object_string_field(object, "description", false));
    TRY_RESULT(payload, get_json_object_string_field(object, "payload", false));
    if (!td::check_utf8(payload)) {
      return Status::Error(400, "InputInvoiceMessageContent payload must be encoded in UTF-8");
    }
    TRY_RESULT(provider_token, get_json_object_string_field(object, "provider_token", false));
    TRY_RESULT(currency, get_json_object_string_field(object, "currency", false));
    TRY_RESULT(prices_object, get_json_object_field(object, "prices", JsonValue::Type::Array, false));
    TRY_RESULT(prices, get_labeled_price_parts(prices_object));
    TRY_RESULT(provider_data, get_json_object_string_field(object, "provider_data"));
    TRY_RESULT(max_tip_amount, get_json_object_long_field(object, "max_tip_amount"));
    td::vector<int64> suggested_tip_amounts;
    TRY_RESULT(suggested_tip_amounts_array,
               get_json_object_field(object, "suggested_tip_amounts", JsonValue::Type::Array));
    if (suggested_tip_amounts_array.type() == JsonValue::Type::Array) {
      TRY_RESULT_ASSIGN(suggested_tip_amounts, get_suggested_tip_amounts(suggested_tip_amounts_array));
    }
    TRY_RESULT(photo_url, get_json_object_string_field(object, "photo_url"));
    TRY_RESULT(photo_size, get_json_object_int_field(object, "photo_size"));
    TRY_RESULT(photo_width, get_json_object_int_field(object, "photo_width"));
    TRY_RESULT(photo_height, get_json_object_int_field(object, "photo_height"));
    TRY_RESULT(need_name, get_json_object_bool_field(object, "need_name"));
    TRY_RESULT(need_phone_number, get_json_object_bool_field(object, "need_phone_number"));
    TRY_RESULT(need_email_address, get_json_object_bool_field(object, "need_email"));
    TRY_RESULT(need_shipping_address, get_json_object_bool_field(object, "need_shipping_address"));
    TRY_RESULT(send_phone_number_to_provider, get_json_object_bool_field(object, "send_phone_number_to_provider"));
    TRY_RESULT(send_email_address_to_provider, get_json_object_bool_field(object, "send_email_to_provider"));
    TRY_RESULT(is_flexible, get_json_object_bool_field(object, "is_flexible"));

    return make_object<td_api::inputMessageInvoice>(
        make_object<td_api::invoice>(currency, std::move(prices), max_tip_amount, std::move(suggested_tip_amounts),
                                     false, need_name, need_phone_number, need_email_address, need_shipping_address,
                                     send_phone_number_to_provider, send_email_address_to_provider, is_flexible),
        title, description, photo_url, photo_size, photo_width, photo_height, payload, provider_token, provider_data,
        td::string());
  }

  if (is_input_message_content_required) {
    return Status::Error(400, "Input message content is not specified");
  }
  return nullptr;
}

td_api::object_ptr<td_api::messageSendOptions> Client::get_message_send_options(bool disable_notification, td_api::object_ptr<td_api::MessageSchedulingState> &&scheduling_state) {
  return make_object<td_api::messageSendOptions>(disable_notification, false, std::move(scheduling_state));
}

td::Result<td::vector<td_api::object_ptr<td_api::InputInlineQueryResult>>> Client::get_inline_query_results(
    const Query *query) {
  auto results_encoded = query->arg("results");
  if (results_encoded.empty()) {
    return td::vector<object_ptr<td_api::InputInlineQueryResult>>();
  }

  LOG(INFO) << "Parsing JSON object: " << results_encoded;
  auto r_values = json_decode(results_encoded);
  if (r_values.is_error()) {
    return Status::Error(400,
                         PSLICE() << "Can't parse JSON encoded inline query results: " << r_values.error().message());
  }

  return get_inline_query_results(r_values.move_as_ok());
}

td::Result<td::vector<td_api::object_ptr<td_api::InputInlineQueryResult>>> Client::get_inline_query_results(
    td::JsonValue &&values) {
  if (values.type() == JsonValue::Type::Null) {
    return td::vector<object_ptr<td_api::InputInlineQueryResult>>();
  }
  if (values.type() != JsonValue::Type::Array) {
    return Status::Error(400, "Expected an Array of inline query results");
  }

  td::vector<object_ptr<td_api::InputInlineQueryResult>> inline_query_results;
  for (auto &value : values.get_array()) {
    auto r_inline_query_result = get_inline_query_result(std::move(value));
    if (r_inline_query_result.is_error()) {
      return Status::Error(400,
                           PSLICE() << "Can't parse inline query result: " << r_inline_query_result.error().message());
    }
    inline_query_results.push_back(r_inline_query_result.move_as_ok());
  }

  return std::move(inline_query_results);
}

td::Result<td_api::object_ptr<td_api::InputInlineQueryResult>> Client::get_inline_query_result(td::JsonValue &&value) {
  if (value.type() != JsonValue::Type::Object) {
    return Status::Error(400, "Inline query result must be an object");
  }

  auto &object = value.get_object();

  TRY_RESULT(type, get_json_object_string_field(object, "type", false));
  td::to_lower_inplace(type);

  TRY_RESULT(id, get_json_object_string_field(object, "id", false));

  bool is_input_message_content_required = (type == "article");
  object_ptr<td_api::InputMessageContent> input_message_content;

  TRY_RESULT(input_message_content_obj,
             get_json_object_field(object, "input_message_content", JsonValue::Type::Object));
  if (input_message_content_obj.type() == JsonValue::Type::Null) {
    TRY_RESULT(message_text, get_json_object_string_field(object, "message_text", !is_input_message_content_required));
    TRY_RESULT(disable_web_page_preview, get_json_object_bool_field(object, "disable_web_page_preview"));
    TRY_RESULT(parse_mode, get_json_object_string_field(object, "parse_mode"));
    auto entities = get_json_object_field_force(object, "entities");

    if (is_input_message_content_required || !message_text.empty()) {
      TRY_RESULT(input_message_text, get_input_message_text(std::move(message_text), disable_web_page_preview,
                                                            std::move(parse_mode), std::move(entities)));
      input_message_content = std::move(input_message_text);
    }
  } else {
    TRY_RESULT(input_message_content_result,
               get_input_message_content(input_message_content_obj, is_input_message_content_required));
    input_message_content = std::move(input_message_content_result);
  }
  TRY_RESULT(input_caption, get_json_object_string_field(object, "caption"));
  TRY_RESULT(parse_mode, get_json_object_string_field(object, "parse_mode"));
  auto entities = get_json_object_field_force(object, "caption_entities");
  TRY_RESULT(caption, get_formatted_text(std::move(input_caption), std::move(parse_mode), std::move(entities)));

  TRY_RESULT(reply_markup_object, get_json_object_field(object, "reply_markup", JsonValue::Type::Object));
  object_ptr<td_api::ReplyMarkup> reply_markup;
  if (reply_markup_object.type() != JsonValue::Type::Null) {
    TRY_RESULT_ASSIGN(reply_markup, get_reply_markup(std::move(reply_markup_object)));
  }

  object_ptr<td_api::InputInlineQueryResult> result;
  if (type == "article") {
    TRY_RESULT(url, get_json_object_string_field(object, "url"));
    TRY_RESULT(hide_url, get_json_object_bool_field(object, "hide_url"));
    TRY_RESULT(title, get_json_object_string_field(object, "title", false));
    TRY_RESULT(description, get_json_object_string_field(object, "description"));
    TRY_RESULT(thumbnail_url, get_json_object_string_field(object, "thumb_url"));
    TRY_RESULT(thumbnail_width, get_json_object_int_field(object, "thumb_width"));
    TRY_RESULT(thumbnail_height, get_json_object_int_field(object, "thumb_height"));

    CHECK(input_message_content != nullptr);
    return make_object<td_api::inputInlineQueryResultArticle>(
        id, url, hide_url, title, description, thumbnail_url, thumbnail_width, thumbnail_height,
        std::move(reply_markup), std::move(input_message_content));
  }
  if (type == "audio") {
    TRY_RESULT(audio_url, get_json_object_string_field(object, "audio_url"));
    TRY_RESULT(audio_duration, get_json_object_int_field(object, "audio_duration"));
    TRY_RESULT(title, get_json_object_string_field(object, "title", audio_url.empty()));
    TRY_RESULT(performer, get_json_object_string_field(object, "performer"));
    if (audio_url.empty()) {
      TRY_RESULT_ASSIGN(audio_url, get_json_object_string_field(object, "audio_file_id", false));
    }

    if (input_message_content == nullptr) {
      input_message_content = make_object<td_api::inputMessageAudio>(nullptr, nullptr, audio_duration, title, performer,
                                                                     std::move(caption));
    }
    return make_object<td_api::inputInlineQueryResultAudio>(id, title, performer, audio_url, audio_duration,
                                                            std::move(reply_markup), std::move(input_message_content));
  }
  if (type == "contact") {
    TRY_RESULT(phone_number, get_json_object_string_field(object, "phone_number", false));
    TRY_RESULT(first_name, get_json_object_string_field(object, "first_name", false));
    TRY_RESULT(last_name, get_json_object_string_field(object, "last_name"));
    TRY_RESULT(vcard, get_json_object_string_field(object, "vcard"));
    TRY_RESULT(thumbnail_url, get_json_object_string_field(object, "thumb_url"));
    TRY_RESULT(thumbnail_width, get_json_object_int_field(object, "thumb_width"));
    TRY_RESULT(thumbnail_height, get_json_object_int_field(object, "thumb_height"));

    if (input_message_content == nullptr) {
      input_message_content = make_object<td_api::inputMessageContact>(
          make_object<td_api::contact>(phone_number, first_name, last_name, vcard, 0));
    }
    return make_object<td_api::inputInlineQueryResultContact>(
        id, make_object<td_api::contact>(phone_number, first_name, last_name, vcard, 0), thumbnail_url, thumbnail_width,
        thumbnail_height, std::move(reply_markup), std::move(input_message_content));
  }
  if (type == "document") {
    TRY_RESULT(title, get_json_object_string_field(object, "title", false));
    TRY_RESULT(description, get_json_object_string_field(object, "description"));
    TRY_RESULT(thumbnail_url, get_json_object_string_field(object, "thumb_url"));
    TRY_RESULT(document_url, get_json_object_string_field(object, "document_url"));
    TRY_RESULT(mime_type, get_json_object_string_field(object, "mime_type", document_url.empty()));
    TRY_RESULT(thumbnail_width, get_json_object_int_field(object, "thumb_width"));
    TRY_RESULT(thumbnail_height, get_json_object_int_field(object, "thumb_height"));
    if (document_url.empty()) {
      TRY_RESULT_ASSIGN(document_url, get_json_object_string_field(object, "document_file_id", false));
    }

    if (input_message_content == nullptr) {
      input_message_content = make_object<td_api::inputMessageDocument>(nullptr, nullptr, false, std::move(caption));
    }
    return make_object<td_api::inputInlineQueryResultDocument>(
        id, title, description, document_url, mime_type, thumbnail_url, thumbnail_width, thumbnail_height,
        std::move(reply_markup), std::move(input_message_content));
  }
  if (type == "game") {
    TRY_RESULT(game_short_name, get_json_object_string_field(object, "game_short_name", false));
    return make_object<td_api::inputInlineQueryResultGame>(id, game_short_name, std::move(reply_markup));
  }
  if (type == "gif") {
    TRY_RESULT(title, get_json_object_string_field(object, "title"));
    TRY_RESULT(gif_url, get_json_object_string_field(object, "gif_url"));
    TRY_RESULT(thumbnail_url, get_json_object_string_field(object, "thumb_url", gif_url.empty()));
    TRY_RESULT(thumbnail_mime_type, get_json_object_string_field(object, "thumb_mime_type", true));
    TRY_RESULT(gif_duration, get_json_object_int_field(object, "gif_duration"));
    TRY_RESULT(gif_width, get_json_object_int_field(object, "gif_width"));
    TRY_RESULT(gif_height, get_json_object_int_field(object, "gif_height"));
    if (gif_url.empty()) {
      TRY_RESULT_ASSIGN(gif_url, get_json_object_string_field(object, "gif_file_id", false));
    }

    if (input_message_content == nullptr) {
      input_message_content = make_object<td_api::inputMessageAnimation>(
          nullptr, nullptr, td::vector<int32>(), gif_duration, gif_width, gif_height, std::move(caption));
    }
    return make_object<td_api::inputInlineQueryResultAnimation>(
        id, title, thumbnail_url, thumbnail_mime_type, gif_url, "image/gif", gif_duration, gif_width, gif_height,
        std::move(reply_markup), std::move(input_message_content));
  }
  if (type == "location") {
    TRY_RESULT(latitude, get_json_object_double_field(object, "latitude", false));
    TRY_RESULT(longitude, get_json_object_double_field(object, "longitude", false));
    TRY_RESULT(horizontal_accuracy, get_json_object_double_field(object, "horizontal_accuracy"));
    TRY_RESULT(live_period, get_json_object_int_field(object, "live_period"));
    TRY_RESULT(heading, get_json_object_int_field(object, "heading"));
    TRY_RESULT(proximity_alert_radius, get_json_object_int_field(object, "proximity_alert_radius"));
    TRY_RESULT(title, get_json_object_string_field(object, "title", false));
    TRY_RESULT(thumbnail_url, get_json_object_string_field(object, "thumb_url"));
    TRY_RESULT(thumbnail_width, get_json_object_int_field(object, "thumb_width"));
    TRY_RESULT(thumbnail_height, get_json_object_int_field(object, "thumb_height"));

    if (input_message_content == nullptr) {
      auto location = make_object<td_api::location>(latitude, longitude, horizontal_accuracy);
      input_message_content =
          make_object<td_api::inputMessageLocation>(std::move(location), live_period, heading, proximity_alert_radius);
    }
    return make_object<td_api::inputInlineQueryResultLocation>(
        id, make_object<td_api::location>(latitude, longitude, horizontal_accuracy), live_period, title, thumbnail_url,
        thumbnail_width, thumbnail_height, std::move(reply_markup), std::move(input_message_content));
  }
  if (type == "mpeg4_gif") {
    TRY_RESULT(title, get_json_object_string_field(object, "title"));
    TRY_RESULT(mpeg4_url, get_json_object_string_field(object, "mpeg4_url"));
    TRY_RESULT(thumbnail_url, get_json_object_string_field(object, "thumb_url", mpeg4_url.empty()));
    TRY_RESULT(thumbnail_mime_type, get_json_object_string_field(object, "thumb_mime_type", true));
    TRY_RESULT(mpeg4_duration, get_json_object_int_field(object, "mpeg4_duration"));
    TRY_RESULT(mpeg4_width, get_json_object_int_field(object, "mpeg4_width"));
    TRY_RESULT(mpeg4_height, get_json_object_int_field(object, "mpeg4_height"));
    if (mpeg4_url.empty()) {
      TRY_RESULT_ASSIGN(mpeg4_url, get_json_object_string_field(object, "mpeg4_file_id", false));
    }

    if (input_message_content == nullptr) {
      input_message_content = make_object<td_api::inputMessageAnimation>(
          nullptr, nullptr, td::vector<int32>(), mpeg4_duration, mpeg4_width, mpeg4_height, std::move(caption));
    }
    return make_object<td_api::inputInlineQueryResultAnimation>(
        id, title, thumbnail_url, thumbnail_mime_type, mpeg4_url, "video/mp4", mpeg4_duration, mpeg4_width,
        mpeg4_height, std::move(reply_markup), std::move(input_message_content));
  }
  if (type == "photo") {
    TRY_RESULT(title, get_json_object_string_field(object, "title"));
    TRY_RESULT(description, get_json_object_string_field(object, "description"));
    TRY_RESULT(photo_url, get_json_object_string_field(object, "photo_url"));
    TRY_RESULT(thumbnail_url, get_json_object_string_field(object, "thumb_url", photo_url.empty()));
    TRY_RESULT(photo_width, get_json_object_int_field(object, "photo_width"));
    TRY_RESULT(photo_height, get_json_object_int_field(object, "photo_height"));
    if (photo_url.empty()) {
      TRY_RESULT_ASSIGN(photo_url, get_json_object_string_field(object, "photo_file_id", false));
    }

    if (input_message_content == nullptr) {
      input_message_content =
          make_object<td_api::inputMessagePhoto>(nullptr, nullptr, td::vector<int32>(), 0, 0, std::move(caption), 0);
    }
    return make_object<td_api::inputInlineQueryResultPhoto>(id, title, description, thumbnail_url, photo_url,
                                                            photo_width, photo_height, std::move(reply_markup),
                                                            std::move(input_message_content));
  }
  if (type == "sticker") {
    TRY_RESULT(sticker_file_id, get_json_object_string_field(object, "sticker_file_id", false));

    if (input_message_content == nullptr) {
      input_message_content = make_object<td_api::inputMessageSticker>(nullptr, nullptr, 0, 0, td::string());
    }
    return make_object<td_api::inputInlineQueryResultSticker>(id, "", sticker_file_id, 0, 0, std::move(reply_markup),
                                                              std::move(input_message_content));
  }
  if (type == "venue") {
    TRY_RESULT(latitude, get_json_object_double_field(object, "latitude", false));
    TRY_RESULT(longitude, get_json_object_double_field(object, "longitude", false));
    TRY_RESULT(horizontal_accuracy, get_json_object_double_field(object, "horizontal_accuracy"));
    TRY_RESULT(title, get_json_object_string_field(object, "title", false));
    TRY_RESULT(address, get_json_object_string_field(object, "address", false));
    TRY_RESULT(foursquare_id, get_json_object_string_field(object, "foursquare_id"));
    TRY_RESULT(foursquare_type, get_json_object_string_field(object, "foursquare_type"));
    TRY_RESULT(google_place_id, get_json_object_string_field(object, "google_place_id"));
    TRY_RESULT(google_place_type, get_json_object_string_field(object, "google_place_type"));
    TRY_RESULT(thumbnail_url, get_json_object_string_field(object, "thumb_url"));
    TRY_RESULT(thumbnail_width, get_json_object_int_field(object, "thumb_width"));
    TRY_RESULT(thumbnail_height, get_json_object_int_field(object, "thumb_height"));

    td::string provider;
    td::string venue_id;
    td::string venue_type;
    if (!google_place_id.empty() || !google_place_type.empty()) {
      provider = "gplaces";
      venue_id = std::move(google_place_id);
      venue_type = std::move(google_place_type);
    }
    if (!foursquare_id.empty() || !foursquare_type.empty()) {
      provider = "foursquare";
      venue_id = std::move(foursquare_id);
      venue_type = std::move(foursquare_type);
    }

    if (input_message_content == nullptr) {
      input_message_content = make_object<td_api::inputMessageVenue>(
          make_object<td_api::venue>(make_object<td_api::location>(latitude, longitude, horizontal_accuracy), title,
                                     address, provider, venue_id, venue_type));
    }
    return make_object<td_api::inputInlineQueryResultVenue>(
        id,
        make_object<td_api::venue>(make_object<td_api::location>(latitude, longitude, horizontal_accuracy), title,
                                   address, provider, venue_id, venue_type),
        thumbnail_url, thumbnail_width, thumbnail_height, std::move(reply_markup), std::move(input_message_content));
  }
  if (type == "video") {
    TRY_RESULT(title, get_json_object_string_field(object, "title", false));
    TRY_RESULT(description, get_json_object_string_field(object, "description"));
    TRY_RESULT(video_url, get_json_object_string_field(object, "video_url"));
    TRY_RESULT(thumbnail_url, get_json_object_string_field(object, "thumb_url", video_url.empty()));
    TRY_RESULT(mime_type, get_json_object_string_field(object, "mime_type", video_url.empty()));
    TRY_RESULT(video_width, get_json_object_int_field(object, "video_width"));
    TRY_RESULT(video_height, get_json_object_int_field(object, "video_height"));
    TRY_RESULT(video_duration, get_json_object_int_field(object, "video_duration"));
    if (video_url.empty()) {
      TRY_RESULT_ASSIGN(video_url, get_json_object_string_field(object, "video_file_id", false));
    }

    if (input_message_content == nullptr) {
      input_message_content =
          make_object<td_api::inputMessageVideo>(nullptr, nullptr, td::vector<int32>(), video_duration, video_width,
                                                 video_height, false, std::move(caption), 0);
    }
    return make_object<td_api::inputInlineQueryResultVideo>(id, title, description, thumbnail_url, video_url, mime_type,
                                                            video_width, video_height, video_duration,
                                                            std::move(reply_markup), std::move(input_message_content));
  }
  if (type == "voice") {
    TRY_RESULT(title, get_json_object_string_field(object, "title", false));
    TRY_RESULT(voice_note_url, get_json_object_string_field(object, "voice_url"));
    TRY_RESULT(voice_note_duration, get_json_object_int_field(object, "voice_duration"));
    if (voice_note_url.empty()) {
      TRY_RESULT_ASSIGN(voice_note_url, get_json_object_string_field(object, "voice_file_id", false));
    }

    if (input_message_content == nullptr) {
      input_message_content = make_object<td_api::inputMessageVoiceNote>(nullptr, voice_note_duration,
                                                                         "" /* waveform */, std::move(caption));
    }
    return make_object<td_api::inputInlineQueryResultVoiceNote>(
        id, title, voice_note_url, voice_note_duration, std::move(reply_markup), std::move(input_message_content));
  }

  return Status::Error(400, PSLICE() << "type \"" << type << "\" is unsupported for the inline query result");
}

td::Result<Client::BotCommandScope> Client::get_bot_command_scope(JsonValue &&value) {
  if (value.type() != JsonValue::Type::Object) {
    return Status::Error(400, "BotCommandScope must be an Object");
  }

  auto &object = value.get_object();

  TRY_RESULT(type, get_json_object_string_field(object, "type", false));
  if (type == "default") {
    return BotCommandScope(make_object<td_api::botCommandScopeDefault>());
  }
  if (type == "all_private_chats") {
    return BotCommandScope(make_object<td_api::botCommandScopeAllPrivateChats>());
  }
  if (type == "all_group_chats") {
    return BotCommandScope(make_object<td_api::botCommandScopeAllGroupChats>());
  }
  if (type == "all_chat_administrators") {
    return BotCommandScope(make_object<td_api::botCommandScopeAllChatAdministrators>());
  }
  if (type != "chat" && type != "chat_administrators" && type != "chat_member") {
    return Status::Error(400, "Unsupported type specified");
  }

  TRY_RESULT(chat_id, get_json_object_string_field(object, "chat_id", false));
  if (chat_id.empty()) {
    return Status::Error(400, "Empty chat_id specified");
  }
  if (type == "chat") {
    return BotCommandScope(make_object<td_api::botCommandScopeChat>(0), std::move(chat_id));
  }
  if (type == "chat_administrators") {
    return BotCommandScope(make_object<td_api::botCommandScopeChatAdministrators>(0), std::move(chat_id));
  }

  TRY_RESULT(user_id, get_json_object_int_field(object, "user_id", false));
  if (user_id <= 0) {
    return Status::Error(400, "Invalid user_id specified");
  }
  CHECK(type == "chat_member");
  return BotCommandScope(make_object<td_api::botCommandScopeChatMember>(0, user_id), std::move(chat_id), user_id);
}

td::Result<Client::BotCommandScope> Client::get_bot_command_scope(const Query *query) {
  auto scope = query->arg("scope");
  if (scope.empty()) {
    return BotCommandScope(make_object<td_api::botCommandScopeDefault>());
  }

  LOG(INFO) << "Parsing JSON object: " << scope;
  auto r_value = json_decode(scope);
  if (r_value.is_error()) {
    LOG(INFO) << "Can't parse JSON object: " << r_value.error();
    return Status::Error(400, "Can't parse BotCommandScope JSON object");
  }

  auto r_scope = get_bot_command_scope(r_value.move_as_ok());
  if (r_scope.is_error()) {
    return Status::Error(400, PSLICE() << "Can't parse BotCommandScope: " << r_scope.error().message());
  }
  return r_scope.move_as_ok();
}

td::Result<td_api::object_ptr<td_api::botCommand>> Client::get_bot_command(JsonValue &&value) {
  if (value.type() != JsonValue::Type::Object) {
    return Status::Error(400, "expected an Object");
  }

  auto &object = value.get_object();

  TRY_RESULT(command, get_json_object_string_field(object, "command", false));
  TRY_RESULT(description, get_json_object_string_field(object, "description", false));

  return make_object<td_api::botCommand>(command, description);
}

td::Result<td::vector<td_api::object_ptr<td_api::botCommand>>> Client::get_bot_commands(const Query *query) {
  auto commands = query->arg("commands");
  if (commands.empty()) {
    return td::vector<object_ptr<td_api::botCommand>>();
  }
  LOG(INFO) << "Parsing JSON object: " << commands;
  auto r_value = json_decode(commands);
  if (r_value.is_error()) {
    LOG(INFO) << "Can't parse JSON object: " << r_value.error();
    return Status::Error(400, "Can't parse commands JSON object");
  }

  auto value = r_value.move_as_ok();
  if (value.type() != JsonValue::Type::Array) {
    return Status::Error(400, "Expected an Array of BotCommand");
  }

  td::vector<object_ptr<td_api::botCommand>> bot_commands;
  for (auto &command : value.get_array()) {
    auto r_bot_command = get_bot_command(std::move(command));
    if (r_bot_command.is_error()) {
      return Status::Error(400, PSLICE() << "Can't parse BotCommand: " << r_bot_command.error().message());
    }
    bot_commands.push_back(r_bot_command.move_as_ok());
  }
  return std::move(bot_commands);
}

td::Result<td_api::object_ptr<td_api::maskPosition>> Client::get_mask_position(JsonValue &&value) {
  if (value.type() != JsonValue::Type::Object) {
    return Status::Error(400, "MaskPosition must be an Object");
  }

  auto &object = value.get_object();

  TRY_RESULT(point_str, get_json_object_string_field(object, "point", false));
  point_str = td::trim(td::to_lower(point_str));
  int32 point;
  for (point = 0; point < MASK_POINTS_SIZE; point++) {
    if (MASK_POINTS[point] == point_str) {
      break;
    }
  }
  if (point == MASK_POINTS_SIZE) {
    return Status::Error(400, "Wrong point specified in MaskPosition");
  }

  TRY_RESULT(x_shift, get_json_object_double_field(object, "x_shift", false));
  TRY_RESULT(y_shift, get_json_object_double_field(object, "y_shift", false));
  TRY_RESULT(scale, get_json_object_double_field(object, "scale", false));

  return make_object<td_api::maskPosition>(mask_index_to_point(point), x_shift, y_shift, scale);
}

td::int32 Client::mask_point_to_index(const object_ptr<td_api::MaskPoint> &mask_point) {
  CHECK(mask_point != nullptr);
  switch (mask_point->get_id()) {
    case td_api::maskPointForehead::ID:
      return 0;
    case td_api::maskPointEyes::ID:
      return 1;
    case td_api::maskPointMouth::ID:
      return 2;
    case td_api::maskPointChin::ID:
      return 3;
    default:
      UNREACHABLE();
      return -1;
  }
}

td_api::object_ptr<td_api::MaskPoint> Client::mask_index_to_point(int32 index) {
  switch (index) {
    case 0:
      return make_object<td_api::maskPointForehead>();
    case 1:
      return make_object<td_api::maskPointEyes>();
    case 2:
      return make_object<td_api::maskPointMouth>();
    case 3:
      return make_object<td_api::maskPointChin>();
    default:
      UNREACHABLE();
      return nullptr;
  }
}

td::Result<td_api::object_ptr<td_api::maskPosition>> Client::get_mask_position(const Query *query, Slice field_name) {
  auto mask_position = query->arg(field_name);
  if (mask_position.empty()) {
    return nullptr;
  }

  LOG(INFO) << "Parsing JSON object: " << mask_position;
  auto r_value = json_decode(mask_position);
  if (r_value.is_error()) {
    LOG(INFO) << "Can't parse JSON object: " << r_value.error();
    return Status::Error(400, "Can't parse mask position JSON object");
  }

  auto r_mask_position = get_mask_position(r_value.move_as_ok());
  if (r_mask_position.is_error()) {
    return Status::Error(400, PSLICE() << "Can't parse mask position: " << r_mask_position.error().message());
  }
  return r_mask_position.move_as_ok();
}

td::Result<td::vector<td_api::object_ptr<td_api::InputSticker>>> Client::get_input_stickers(const Query *query) const {
  auto emojis = query->arg("emojis");

  td::vector<object_ptr<td_api::InputSticker>> stickers;
  auto sticker = get_input_file(query, "png_sticker");
  if (sticker != nullptr) {
    TRY_RESULT(mask_position, get_mask_position(query, "mask_position"));
    stickers.push_back(
        make_object<td_api::inputStickerStatic>(std::move(sticker), emojis.str(), std::move(mask_position)));
  } else {
    sticker = get_input_file(query, "tgs_sticker", true);
    if (sticker == nullptr) {
      if (query->arg("tgs_sticker").empty()) {
        return Status::Error(400, "Bad Request: there is no sticker file in the request");
      }
      return Status::Error(400, "Bad Request: TGS sticker must be uploaded as an InputFile");
    }

    stickers.push_back(make_object<td_api::inputStickerAnimated>(std::move(sticker), emojis.str()));
  }
  CHECK(stickers.size() == 1);

  return std::move(stickers);
}

td::Result<td::string> Client::get_passport_element_hash(Slice encoded_hash) {
  if (!td::is_base64(encoded_hash)) {
    return Status::Error(400, "hash isn't a valid base64-encoded string");
  }
  return td::base64_decode(encoded_hash).move_as_ok();
}

td::Result<td_api::object_ptr<td_api::InputPassportElementErrorSource>> Client::get_passport_element_error_source(
    td::JsonObject &object) {
  TRY_RESULT(source, get_json_object_string_field(object, "source"));

  if (source.empty() || source == "unspecified") {
    TRY_RESULT(element_hash, get_json_object_string_field(object, "element_hash", false));
    TRY_RESULT(hash, get_passport_element_hash(element_hash));

    return make_object<td_api::inputPassportElementErrorSourceUnspecified>(hash);
  }
  if (source == "data") {
    TRY_RESULT(data_hash, get_json_object_string_field(object, "data_hash", false));
    TRY_RESULT(hash, get_passport_element_hash(data_hash));

    TRY_RESULT(field_name, get_json_object_string_field(object, "field_name", false));
    return make_object<td_api::inputPassportElementErrorSourceDataField>(field_name, hash);
  }
  if (source == "file" || source == "selfie" || source == "translation_file" || source == "front_side" ||
      source == "reverse_side") {
    TRY_RESULT(file_hash, get_json_object_string_field(object, "file_hash", false));
    TRY_RESULT(hash, get_passport_element_hash(file_hash));

    if (source == "front_side") {
      return make_object<td_api::inputPassportElementErrorSourceFrontSide>(hash);
    }
    if (source == "reverse_side") {
      return make_object<td_api::inputPassportElementErrorSourceReverseSide>(hash);
    }
    if (source == "selfie") {
      return make_object<td_api::inputPassportElementErrorSourceSelfie>(hash);
    }
    if (source == "translation_file") {
      return make_object<td_api::inputPassportElementErrorSourceTranslationFile>(hash);
    }
    if (source == "file") {
      return make_object<td_api::inputPassportElementErrorSourceFile>(hash);
    }
    UNREACHABLE();
  }
  if (source == "files" || source == "translation_files") {
    td::vector<td::string> input_hashes;
    TRY_RESULT(file_hashes, get_json_object_field(object, "file_hashes", JsonValue::Type::Array, false));
    for (auto &input_hash : file_hashes.get_array()) {
      if (input_hash.type() != JsonValue::Type::String) {
        return Status::Error(400, "hash must be a string");
      }
      TRY_RESULT(hash, get_passport_element_hash(input_hash.get_string()));
      input_hashes.push_back(std::move(hash));
    }
    if (source == "files") {
      return make_object<td_api::inputPassportElementErrorSourceFiles>(std::move(input_hashes));
    }
    if (source == "translation_files") {
      return make_object<td_api::inputPassportElementErrorSourceTranslationFiles>(std::move(input_hashes));
    }
    UNREACHABLE();
  }
  return Status::Error(400, "wrong source specified");
}

td::Result<td_api::object_ptr<td_api::inputPassportElementError>> Client::get_passport_element_error(
    JsonValue &&value) {
  if (value.type() != JsonValue::Type::Object) {
    return Status::Error(400, "expected an Object");
  }

  auto &object = value.get_object();

  TRY_RESULT(input_type, get_json_object_string_field(object, "type", false));
  auto type = get_passport_element_type(input_type);
  if (type == nullptr) {
    return Status::Error(400, "wrong Telegram Passport element type specified");
  }
  TRY_RESULT(message, get_json_object_string_field(object, "message", false));
  TRY_RESULT(source, get_passport_element_error_source(object));

  return make_object<td_api::inputPassportElementError>(std::move(type), message, std::move(source));
}

td::Result<td::vector<td_api::object_ptr<td_api::inputPassportElementError>>> Client::get_passport_element_errors(
    const Query *query) {
  auto input_errors = query->arg("errors");
  LOG(INFO) << "Parsing JSON object: " << input_errors;
  auto r_value = json_decode(input_errors);
  if (r_value.is_error()) {
    LOG(INFO) << "Can't parse JSON object: " << r_value.error();
    return Status::Error(400, "Can't parse errors JSON object");
  }

  auto value = r_value.move_as_ok();
  if (value.type() != JsonValue::Type::Array) {
    return Status::Error(400, "Expected an Array of PassportElementError");
  }

  td::vector<object_ptr<td_api::inputPassportElementError>> errors;
  for (auto &input_error : value.get_array()) {
    auto r_error = get_passport_element_error(std::move(input_error));
    if (r_error.is_error()) {
      return Status::Error(400, PSLICE() << "Can't parse PassportElementError: " << r_error.error().message());
    }
    errors.push_back(r_error.move_as_ok());
  }
  return std::move(errors);
}

JsonValue Client::get_input_entities(const Query *query, Slice field_name) {
  auto entities = query->arg(field_name);
  if (!entities.empty()) {
    auto r_value = json_decode(entities);
    if (r_value.is_ok()) {
      return r_value.move_as_ok();
    }

    LOG(INFO) << "Can't parse entities JSON object: " << r_value.error();
  }

  return JsonValue();
}

td::Result<td_api::object_ptr<td_api::formattedText>> Client::get_caption(const Query *query) {
  return get_formatted_text(query->arg("caption").str(), query->arg("parse_mode").str(),
                            get_input_entities(query, "caption_entities"));
}

td::Result<td_api::object_ptr<td_api::TextEntityType>> Client::get_text_entity_type(td::JsonObject &object) {
  TRY_RESULT(type, get_json_object_string_field(object, "type", false));
  if (type.empty()) {
    return Status::Error("Type is not specified");
  }

  if (type == "bold") {
    return make_object<td_api::textEntityTypeBold>();
  }
  if (type == "italic") {
    return make_object<td_api::textEntityTypeItalic>();
  }
  if (type == "underline") {
    return make_object<td_api::textEntityTypeUnderline>();
  }
  if (type == "strikethrough") {
    return make_object<td_api::textEntityTypeStrikethrough>();
  }
  if (type == "code") {
    return make_object<td_api::textEntityTypeCode>();
  }
  if (type == "pre") {
    TRY_RESULT(language, get_json_object_string_field(object, "language"));
    if (language.empty()) {
      return make_object<td_api::textEntityTypePre>();
    }
    return make_object<td_api::textEntityTypePreCode>(language);
  }
  if (type == "text_link") {
    TRY_RESULT(url, get_json_object_string_field(object, "url", false));
    return make_object<td_api::textEntityTypeTextUrl>(url);
  }
  if (type == "text_mention") {
    TRY_RESULT(user, get_json_object_field(object, "user", JsonValue::Type::Object, false));
    CHECK(user.type() == JsonValue::Type::Object);
    TRY_RESULT(user_id, get_json_object_int_field(user.get_object(), "id", false));
    return make_object<td_api::textEntityTypeMentionName>(user_id);
  }
  if (type == "mention" || type == "hashtag" || type == "cashtag" || type == "bot_command" || type == "url" ||
      type == "email" || type == "phone_number" || type == "bank_card_number") {
    return nullptr;
  }

  return Status::Error("Unsupported type specified");
}

td::Result<td_api::object_ptr<td_api::textEntity>> Client::get_text_entity(JsonValue &&value) {
  if (value.type() != JsonValue::Type::Object) {
    return Status::Error(400, "expected an Object");
  }

  auto &object = value.get_object();
  TRY_RESULT(offset, get_json_object_int_field(object, "offset", false));
  TRY_RESULT(length, get_json_object_int_field(object, "length", false));
  TRY_RESULT(type, get_text_entity_type(object));

  if (type == nullptr) {
    return nullptr;
  }

  return make_object<td_api::textEntity>(offset, length, std::move(type));
}

td::Result<td_api::object_ptr<td_api::formattedText>> Client::get_formatted_text(td::string text, td::string parse_mode,
                                                                                 JsonValue &&input_entities) {
  td::to_lower_inplace(parse_mode);
  if (!text.empty() && !parse_mode.empty() && parse_mode != "none") {
    object_ptr<td_api::TextParseMode> text_parse_mode;
    if (parse_mode == "markdown") {
      text_parse_mode = make_object<td_api::textParseModeMarkdown>(1);
    } else if (parse_mode == "markdownv2") {
      text_parse_mode = make_object<td_api::textParseModeMarkdown>(2);
    } else if (parse_mode == "html") {
      text_parse_mode = make_object<td_api::textParseModeHTML>();
    } else {
      return Status::Error(400, "Unsupported parse_mode");
    }

    auto parsed_text = execute(make_object<td_api::parseTextEntities>(text, std::move(text_parse_mode)));
    if (parsed_text->get_id() == td_api::error::ID) {
      auto error = move_object_as<td_api::error>(parsed_text);
      return Status::Error(error->code_, error->message_);
    }

    CHECK(parsed_text->get_id() == td_api::formattedText::ID);
    return move_object_as<td_api::formattedText>(parsed_text);
  }

  td::vector<object_ptr<td_api::textEntity>> entities;
  if (input_entities.type() == JsonValue::Type::Array) {
    for (auto &input_entity : input_entities.get_array()) {
      auto r_entity = get_text_entity(std::move(input_entity));
      if (r_entity.is_error()) {
        return Status::Error(400, PSLICE() << "Can't parse MessageEntity: " << r_entity.error().message());
      }
      if (r_entity.ok() == nullptr) {
        continue;
      }
      entities.push_back(r_entity.move_as_ok());
    }
  }

  return make_object<td_api::formattedText>(text, std::move(entities));
}

td::Result<td_api::object_ptr<td_api::inputMessageText>> Client::get_input_message_text(const Query *query) {
  return get_input_message_text(query->arg("text").str(), to_bool(query->arg("disable_web_page_preview")),
                                query->arg("parse_mode").str(), get_input_entities(query, "entities"));
}

td::Result<td_api::object_ptr<td_api::inputMessageText>> Client::get_input_message_text(td::string text,
                                                                                        bool disable_web_page_preview,
                                                                                        td::string parse_mode,
                                                                                        JsonValue &&input_entities) {
  if (text.empty()) {
    return Status::Error(400, "Message text is empty");
  }

  TRY_RESULT(formatted_text, get_formatted_text(std::move(text), std::move(parse_mode), std::move(input_entities)));

  return make_object<td_api::inputMessageText>(std::move(formatted_text), disable_web_page_preview, false);
}

td::Result<td_api::object_ptr<td_api::location>> Client::get_location(const Query *query) {
  auto latitude = trim(query->arg("latitude"));
  if (latitude.empty()) {
    return Status::Error(400, "Bad Request: latitude is empty");
  }
  auto longitude = trim(query->arg("longitude"));
  if (longitude.empty()) {
    return Status::Error(400, "Bad Request: longitude is empty");
  }
  auto horizontal_accuracy = trim(query->arg("horizontal_accuracy"));

  return make_object<td_api::location>(td::to_double(latitude), td::to_double(longitude),
                                       td::to_double(horizontal_accuracy));
}

td::Result<td_api::object_ptr<td_api::chatPermissions>> Client::get_chat_permissions(const Query *query,
                                                                                     bool &allow_legacy) {
  auto can_send_messages = false;
  auto can_send_media_messages = false;
  auto can_send_polls = false;
  auto can_send_other_messages = false;
  auto can_add_web_page_previews = false;
  auto can_change_info = false;
  auto can_invite_users = false;
  auto can_pin_messages = false;

  if (query->has_arg("permissions")) {
    allow_legacy = false;

    auto r_value = json_decode(query->arg("permissions"));
    if (r_value.is_error()) {
      LOG(INFO) << "Can't parse JSON object: " << r_value.error();
      return Status::Error(400, "Can't parse permissions JSON object");
    }

    auto value = r_value.move_as_ok();
    if (value.type() != JsonValue::Type::Object) {
      return Status::Error(400, "Object expected as permissions");
    }
    auto &object = value.get_object();

    auto status = [&] {
      TRY_RESULT_ASSIGN(can_send_messages, get_json_object_bool_field(object, "can_send_messages"));
      TRY_RESULT_ASSIGN(can_send_media_messages, get_json_object_bool_field(object, "can_send_media_messages"));
      TRY_RESULT_ASSIGN(can_send_polls, get_json_object_bool_field(object, "can_send_polls"));
      TRY_RESULT_ASSIGN(can_send_other_messages, get_json_object_bool_field(object, "can_send_other_messages"));
      TRY_RESULT_ASSIGN(can_add_web_page_previews, get_json_object_bool_field(object, "can_add_web_page_previews"));
      TRY_RESULT_ASSIGN(can_change_info, get_json_object_bool_field(object, "can_change_info"));
      TRY_RESULT_ASSIGN(can_invite_users, get_json_object_bool_field(object, "can_invite_users"));
      TRY_RESULT_ASSIGN(can_pin_messages, get_json_object_bool_field(object, "can_pin_messages"));
      return Status::OK();
    }();

    if (status.is_error()) {
      return Status::Error(400, PSLICE() << "Can't parse chat permissions: " << status.error().message());
    }
  } else if (allow_legacy) {
    allow_legacy = false;

    can_send_messages = to_bool(query->arg("can_send_messages"));
    can_send_media_messages = to_bool(query->arg("can_send_media_messages"));
    can_send_other_messages = to_bool(query->arg("can_send_other_messages"));
    can_add_web_page_previews = to_bool(query->arg("can_add_web_page_previews"));

    if (can_send_messages && can_send_media_messages && can_send_other_messages && can_add_web_page_previews) {
      // legacy unrestrict
      can_send_polls = true;
      can_change_info = true;
      can_invite_users = true;
      can_pin_messages = true;
    } else if (query->has_arg("can_send_messages") || query->has_arg("can_send_media_messages") ||
               query->has_arg("can_send_other_messages") || query->has_arg("can_add_web_page_previews")) {
      allow_legacy = true;
    }
  }

  if (can_send_other_messages || can_add_web_page_previews) {
    can_send_media_messages = true;
  }
  return make_object<td_api::chatPermissions>(can_send_messages, can_send_media_messages, can_send_polls,
                                              can_send_other_messages, can_add_web_page_previews, can_change_info,
                                              can_invite_users, can_pin_messages);
}

td::Result<td_api::object_ptr<td_api::InputMessageContent>> Client::get_input_media(const Query *query,
                                                                                    JsonValue &&input_media,
                                                                                    bool for_album) const {
  if (input_media.type() != JsonValue::Type::Object) {
    return Status::Error(400, "expected an Object");
  }

  auto &object = input_media.get_object();

  TRY_RESULT(input_caption, get_json_object_string_field(object, "caption"));
  TRY_RESULT(parse_mode, get_json_object_string_field(object, "parse_mode"));
  auto entities = get_json_object_field_force(object, "caption_entities");
  TRY_RESULT(caption, get_formatted_text(std::move(input_caption), std::move(parse_mode), std::move(entities)));
  // TRY_RESULT(ttl, get_json_object_int_field(object, "ttl"));
  int32 ttl = 0;
  TRY_RESULT(media, get_json_object_string_field(object, "media", true));

  auto input_file = get_input_file(query, Slice(), media, false);
  if (input_file == nullptr) {
    return Status::Error(400, "media not found");
  }

  TRY_RESULT(thumbnail, get_json_object_string_field(object, "thumb"));
  object_ptr<td_api::inputThumbnail> input_thumbnail;
  auto thumbanil_input_file = get_input_file(query, thumbnail.empty() ? Slice("thumb") : Slice(), thumbnail, true);
  if (thumbanil_input_file != nullptr) {
    input_thumbnail = make_object<td_api::inputThumbnail>(std::move(thumbanil_input_file), 0, 0);
  }

  TRY_RESULT(type, get_json_object_string_field(object, "type", false));
  if (type == "photo") {
    return make_object<td_api::inputMessagePhoto>(std::move(input_file), std::move(input_thumbnail),
                                                  td::vector<int32>(), 0, 0, std::move(caption), ttl);
  }
  if (type == "video") {
    TRY_RESULT(width, get_json_object_int_field(object, "width"));
    TRY_RESULT(height, get_json_object_int_field(object, "height"));
    TRY_RESULT(duration, get_json_object_int_field(object, "duration"));
    TRY_RESULT(supports_streaming, get_json_object_bool_field(object, "supports_streaming"));
    width = td::clamp(width, 0, MAX_LENGTH);
    height = td::clamp(height, 0, MAX_LENGTH);
    duration = td::clamp(duration, 0, MAX_DURATION);

    return make_object<td_api::inputMessageVideo>(std::move(input_file), std::move(input_thumbnail),
                                                  td::vector<int32>(), duration, width, height, supports_streaming,
                                                  std::move(caption), ttl);
  }
  if (for_album && type == "animation") {
    return Status::Error(400, PSLICE() << "type \"" << type << "\" can't be used in sendMediaGroup");
  }
  if (type == "animation") {
    TRY_RESULT(width, get_json_object_int_field(object, "width"));
    TRY_RESULT(height, get_json_object_int_field(object, "height"));
    TRY_RESULT(duration, get_json_object_int_field(object, "duration"));
    width = td::clamp(width, 0, MAX_LENGTH);
    height = td::clamp(height, 0, MAX_LENGTH);
    duration = td::clamp(duration, 0, MAX_DURATION);
    return make_object<td_api::inputMessageAnimation>(std::move(input_file), std::move(input_thumbnail),
                                                      td::vector<int32>(), duration, width, height, std::move(caption));
  }
  if (type == "audio") {
    TRY_RESULT(duration, get_json_object_int_field(object, "duration"));
    TRY_RESULT(title, get_json_object_string_field(object, "title"));
    TRY_RESULT(performer, get_json_object_string_field(object, "performer"));
    duration = td::clamp(duration, 0, MAX_DURATION);
    return make_object<td_api::inputMessageAudio>(std::move(input_file), std::move(input_thumbnail), duration, title,
                                                  performer, std::move(caption));
  }
  if (type == "document") {
    TRY_RESULT(disable_content_type_detection, get_json_object_bool_field(object, "disable_content_type_detection"));
    return make_object<td_api::inputMessageDocument>(std::move(input_file), std::move(input_thumbnail),
                                                     disable_content_type_detection || for_album, std::move(caption));
  }

  return Status::Error(400, PSLICE() << "type \"" << type << "\" is unsupported");
}

td::Result<td_api::object_ptr<td_api::InputMessageContent>> Client::get_input_media(const Query *query,
                                                                                    Slice field_name,
                                                                                    bool for_album) const {
  TRY_RESULT(media, get_required_string_arg(query, field_name));

  LOG(INFO) << "Parsing JSON object: " << media;
  auto r_value = json_decode(media);
  if (r_value.is_error()) {
    LOG(INFO) << "Can't parse JSON object: " << r_value.error();
    return Status::Error(400, "Can't parse input media JSON object");
  }

  auto r_input_message_content = get_input_media(query, r_value.move_as_ok(), for_album);
  if (r_input_message_content.is_error()) {
    return Status::Error(400, PSLICE() << "Can't parse InputMedia: " << r_input_message_content.error().message());
  }
  return r_input_message_content.move_as_ok();
}

td::Result<td::vector<td_api::object_ptr<td_api::InputMessageContent>>> Client::get_input_message_contents(
    const Query *query, Slice field_name) const {
  TRY_RESULT(media, get_required_string_arg(query, field_name));

  LOG(INFO) << "Parsing JSON object: " << media;
  auto r_value = json_decode(media);
  if (r_value.is_error()) {
    LOG(INFO) << "Can't parse JSON object: " << r_value.error();
    return Status::Error(400, "Can't parse media JSON object");
  }

  return get_input_message_contents(query, r_value.move_as_ok());
}

td::Result<td::vector<td_api::object_ptr<td_api::InputMessageContent>>> Client::get_input_message_contents(
    const Query *query, JsonValue &&value) const {
  if (value.type() != JsonValue::Type::Array) {
    return Status::Error(400, "Expected an Array of InputMedia");
  }

  td::vector<object_ptr<td_api::InputMessageContent>> contents;
  for (auto &input_media : value.get_array()) {
    TRY_RESULT(input_message_content, get_input_media(query, std::move(input_media), true));
    contents.push_back(std::move(input_message_content));
  }
  return std::move(contents);
}

td::Result<td::vector<td::string>> Client::get_poll_options(const Query *query) {
  auto input_options = query->arg("options");
  LOG(INFO) << "Parsing JSON object: " << input_options;
  auto r_value = json_decode(input_options);
  if (r_value.is_error()) {
    LOG(INFO) << "Can't parse JSON object: " << r_value.error();
    return Status::Error(400, "Can't parse options JSON object");
  }

  auto value = r_value.move_as_ok();
  if (value.type() != JsonValue::Type::Array) {
    return Status::Error(400, "Expected an Array of String as options");
  }

  td::vector<td::string> options;
  for (auto &input_option : value.get_array()) {
    if (input_option.type() != JsonValue::Type::String) {
      return Status::Error(400, "Expected an option to be of type String");
    }
    options.push_back(input_option.get_string().str());
  }
  return std::move(options);
}

td::int32 Client::get_integer_arg(const Query *query, Slice field_name, int32 default_value, int32 min_value,
                                  int32 max_value) {
  auto s_arg = query->arg(field_name);
  auto value = s_arg.empty() ? default_value : td::to_integer<int32>(s_arg);
  return td::clamp(value, min_value, max_value);
}

td::Result<td::MutableSlice> Client::get_required_string_arg(const Query *query, Slice field_name) {
  auto s_arg = query->arg(field_name);
  if (s_arg.empty()) {
    return Status::Error(400, PSLICE() << "Parameter \"" << field_name << "\" is required");
  }
  return s_arg;
}

td::int64 Client::get_message_id(const Query *query, Slice field_name) {
  auto s_arg = query->arg(field_name);
  if (s_arg.empty()) {
    return 0;
  }

  int arg = td::to_integer<int32>(s_arg);
  // if (arg < 0) {
  //   return 0;
  // }

  return as_tdlib_message_id(arg);
}

td::Result<td::Slice> Client::get_inline_message_id(const Query *query, Slice field_name) {
  auto s_arg = query->arg(field_name);
  if (s_arg.empty()) {
    return Status::Error(400, "Message identifier is not specified");
  }
  return s_arg;
}

td::Result<td::int32> Client::get_user_id(const Query *query, Slice field_name) {
  int32 user_id = get_integer_arg(query, field_name, 0, 0);
  if (user_id == 0) {
    return Status::Error(400, PSLICE() << "Invalid " << field_name << " specified");
  }
  return user_id;
}

td::int64 Client::extract_yet_unsent_message_query_id(int64 chat_id, int64 message_id,
                                                      bool *is_reply_to_message_deleted) {
  auto yet_unsent_message_it = yet_unsent_messages_.find({chat_id, message_id});
  CHECK(yet_unsent_message_it != yet_unsent_messages_.end());

  auto reply_to_message_id = yet_unsent_message_it->second.reply_to_message_id;
  if (is_reply_to_message_deleted != nullptr && yet_unsent_message_it->second.is_reply_to_message_deleted) {
    *is_reply_to_message_deleted = true;
  }
  auto query_id = yet_unsent_message_it->second.send_message_query_id;

  yet_unsent_messages_.erase(yet_unsent_message_it);

  if (reply_to_message_id > 0) {
    auto it = yet_unsent_reply_message_ids_.find({chat_id, reply_to_message_id});
    CHECK(it != yet_unsent_reply_message_ids_.end());
    auto erased_count = it->second.erase(message_id);
    CHECK(erased_count > 0);
    if (it->second.empty()) {
      yet_unsent_reply_message_ids_.erase(it);
    }
  }

  return query_id;
}

// start custom helper methods impl

td::Result<td_api::object_ptr<td_api::MessageSchedulingState>> Client::get_message_scheduling_state(
    const Query *query) {
  auto send_at = trim(query->arg("send_at"));
  if (send_at.empty()) {
    return nullptr;
  } else if (send_at == "online") {
    return make_object<td_api::messageSchedulingStateSendWhenOnline>();
  } else {
    TRY_RESULT(send_at_date, td::to_integer_safe<td::int32>(send_at));
    return make_object<td_api::messageSchedulingStateSendAtDate>(send_at_date);
  }
}

template <class T>
td::Result<td::vector<T>> Client::get_int_array_arg(const Query *query, Slice field_name, bool optional) {
  auto input_options = query->arg(field_name);
  if (input_options.empty() && optional) {
    td::vector<T> array;
    return std::move(array);
  }
  LOG(INFO) << "Parsing JSON object: " << input_options;
  auto r_value = json_decode(input_options);
  if (r_value.is_error()) {
    LOG(INFO) << "Can't parse JSON object: " << r_value.error();
    return Status::Error(400, "Can't parse option_ids JSON object");
  }

  auto value = r_value.move_as_ok();
  if (value.type() != JsonValue::Type::Array) {
    return Status::Error(400, "Expected an Array of Integer as options");
  }

  td::vector<T> array;
  for (auto &element : value.get_array()) {
    if (element.type() != JsonValue::Type::Number) {
      return Status::Error(400, "Expected an elements to be of type Integer");
    }
    array.push_back(td::to_integer_safe<T>(element.get_number()).move_as_ok());
  }
  return std::move(array);
}

td::int64 Client::get_int64_arg(const Query *query, Slice field_name, int64 default_value, int64 min_value,
                                int64 max_value) {
  auto s_arg = query->arg(field_name);
  if (s_arg.empty()) {
    return default_value;
  }

  return td::clamp(td::to_integer<int64>(s_arg), min_value, max_value);
}

td::Result<td_api::object_ptr<td_api::ChatReportReason>> Client::get_report_reason(const Query *query,
                                                                                   Slice field_name) {
  auto reason = query->arg(field_name);
  object_ptr<td_api::ChatReportReason> result;
  if (reason.empty()) {
    return Status::Error(400, "reason is not specified");
  } else if (reason == "child_abuse") {
    result = make_object<td_api::chatReportReasonChildAbuse>();
  } else if (reason == "copyright") {
    result = make_object<td_api::chatReportReasonCopyright>();
  } else if (reason == "pornography") {
    result = make_object<td_api::chatReportReasonPornography>();
  } else if (reason == "spam") {
    result = make_object<td_api::chatReportReasonSpam>();
  } else if (reason == "unrelated_location") {
    result = make_object<td_api::chatReportReasonUnrelatedLocation>();
  } else if (reason == "violence") {
    result = make_object<td_api::chatReportReasonViolence>();
  } else {
    result = make_object<td_api::chatReportReasonCustom>();
  }
  return std::move(result);
}

td::Result<td_api::object_ptr<td_api::SearchMessagesFilter>> Client::get_search_messages_filter(const Query *query,
                                                                                                Slice field_name) {
  auto filter = query->arg(field_name);
  object_ptr<td_api::SearchMessagesFilter> result;
  if (filter.empty()) {
    result = make_object<td_api::searchMessagesFilterEmpty>();
  } else if (filter == "animation") {
    result = make_object<td_api::searchMessagesFilterAnimation>();
  } else if (filter == "audio") {
    result = make_object<td_api::searchMessagesFilterAudio>();
  } else if (filter == "call") {
    result = make_object<td_api::searchMessagesFilterCall>();
  } else if (filter == "chat_photo") {
    result = make_object<td_api::searchMessagesFilterChatPhoto>();
  } else if (filter == "document") {
    result = make_object<td_api::searchMessagesFilterDocument>();
  } else if (filter == "failed_to_send") {
    result = make_object<td_api::searchMessagesFilterFailedToSend>();
  } else if (filter == "mention") {
    result = make_object<td_api::searchMessagesFilterMention>();
  } else if (filter == "missed_call") {
    result = make_object<td_api::searchMessagesFilterMissedCall>();
  } else if (filter == "photo") {
    result = make_object<td_api::searchMessagesFilterPhoto>();
  } else if (filter == "photo_and_video") {
    result = make_object<td_api::searchMessagesFilterPhotoAndVideo>();
  } else if (filter == "pinned") {
    result = make_object<td_api::searchMessagesFilterPinned>();
  } else if (filter == "unread_mention") {
    result = make_object<td_api::searchMessagesFilterUnreadMention>();
  } else if (filter == "url") {
    result = make_object<td_api::searchMessagesFilterUrl>();
  } else if (filter == "video") {
    result = make_object<td_api::searchMessagesFilterVideo>();
  } else if (filter == "video_note") {
    result = make_object<td_api::searchMessagesFilterVideoNote>();
  } else if (filter == "voice_and_video_note") {
    result = make_object<td_api::searchMessagesFilterVoiceAndVideoNote>();
  } else if (filter == "voice_note") {
    result = make_object<td_api::searchMessagesFilterVoiceNote>();
  } else {
    return Status::Error(400, "Filter not valid");
  }
  return std::move(result);
}

// end custom helper methods impl

void Client::on_message_send_succeeded(object_ptr<td_api::message> &&message, int64 old_message_id) {
  auto full_message_id = add_message(std::move(message), true);

  int64 chat_id = full_message_id.chat_id;
  int64 new_message_id = full_message_id.message_id;
  CHECK(new_message_id > 0);

  auto message_info = get_message(chat_id, new_message_id);
  CHECK(message_info != nullptr);
  message_info->is_content_changed = false;

  auto query_id =
      extract_yet_unsent_message_query_id(chat_id, old_message_id, &message_info->is_reply_to_message_deleted);
  auto &query = pending_send_message_queries_[query_id];
  if (query.is_multisend) {
    query.messages.push_back(td::json_encode<td::string>(JsonMessage(message_info, true, "sent message", this)));
    query.awaited_messages--;

    if (query.awaited_messages == 0) {
      if (query.error == nullptr) {
        answer_query(JsonMessages(query.messages), std::move(query.query));
      } else {
        fail_query_with_error(std::move(query.query), std::move(query.error));
      }
      pending_send_message_queries_.erase(query_id);
    }
  } else {
    CHECK(query.awaited_messages == 1);
    if (query.query->method() == "copymessage") {
      answer_query(JsonMessageId(new_message_id), std::move(query.query));
    } else {
      answer_query(JsonMessage(message_info, true, "sent message", this), std::move(query.query));
    }
    pending_send_message_queries_.erase(query_id);
  }
}

void Client::on_message_send_failed(int64 chat_id, int64 old_message_id, int64 new_message_id, Status result) {
  auto error = make_object<td_api::error>(result.code(), result.message().str());

  auto query_id = extract_yet_unsent_message_query_id(chat_id, old_message_id, nullptr);
  auto &query = pending_send_message_queries_[query_id];
  if (query.is_multisend) {
    if (query.error == nullptr) {
      query.error = std::move(error);
    }
    query.awaited_messages--;

    if (query.awaited_messages == 0) {
      fail_query_with_error(std::move(query.query), std::move(query.error));
      pending_send_message_queries_.erase(query_id);
    }
  } else {
    CHECK(query.awaited_messages == 1);
    fail_query_with_error(std::move(query.query), std::move(error));
    pending_send_message_queries_.erase(query_id);
  }

  if (new_message_id != 0 && !logging_out_ && !closing_) {
    send_request(make_object<td_api::deleteMessages>(chat_id, td::vector<int64>{new_message_id}, false),
                 std::make_unique<TdOnDeleteFailedToSendMessageCallback>(this, chat_id, new_message_id));
  }
}

void Client::on_cmd(PromisedQueryPtr query) {
  LOG(DEBUG) << "Process query " << *query;
  if (!td_client_.empty()) {
    if (query->method() == "close") {
      auto retry_after = static_cast<int>(10 * 60 - (td::Time::now() - start_time_));
      if (retry_after > 0 && start_time_ > parameters_->start_time_ + 10 * 60) {
        return query->set_retry_after_error(retry_after);
      }
      need_close_ = true;
      return do_send_request(make_object<td_api::close>(), std::make_unique<TdOnOkQueryCallback>(std::move(query)));
    }
    if (query->method() == "logout") {
      clear_tqueue_ = true;
      return do_send_request(make_object<td_api::logOut>(), std::make_unique<TdOnOkQueryCallback>(std::move(query)));
    }
  }
  if (waiting_for_auth_input_) {
    if (query->method().empty()) {
      return process_auth_phone_number_query(query);
    } else if (query->method() == "authcode") {
      return process_authcode_query(query);
    } else if (query->method() == "2fapassword" || query->method() == "authpassword") {
      return process_2fapassword_query(query);
    } else if (query->method() == "registeruser" && parameters_->allow_users_registration_) {
      return process_register_user_query(query);
    } else {
      return fail_query(404, "Not Found: method not found or login not yet completed", std::move(query));
    }
  }

  if (logging_out_) {
    return fail_query(LOGGING_OUT_ERROR_CODE, get_logging_out_error_description(), std::move(query));
  }
  if (closing_) {
    return fail_query(CLOSING_ERROR_CODE, CLOSING_ERROR_DESCRIPTION, std::move(query));
  }
  CHECK(was_authorized_);

  unresolved_bot_usernames_.clear();

  auto method_it = methods_.find(query->method().str());
  if (method_it == methods_.end()) {
    return fail_query(404, "Not Found: method not found", std::move(query));
  }

  auto result = (this->*(method_it->second))(query);
  if (result.is_error()) {
    fail_query_with_error(std::move(query), result.code(), result.message());
  }
}

td::Status Client::process_get_me_query(PromisedQueryPtr &query) {
  answer_query(JsonUser(my_id_, this, true), std::move(query));
  return Status::OK();
}

td::Status Client::process_get_my_commands_query(PromisedQueryPtr &query) {
  TRY_RESULT(scope, get_bot_command_scope(query.get()));

  check_bot_command_scope(std::move(scope), std::move(query),
                          [this](object_ptr<td_api::BotCommandScope> &&scope, PromisedQueryPtr query) mutable {
                            auto language_code = query->arg("language_code").str();
                            send_request(make_object<td_api::getCommands>(std::move(scope), language_code),
                                         std::make_unique<TdOnGetMyCommandsCallback>(std::move(query)));
                          });
  return Status::OK();
}

td::Status Client::process_set_my_commands_query(PromisedQueryPtr &query) {
  CHECK_IS_BOT();
  TRY_RESULT(bot_commands, get_bot_commands(query.get()));
  TRY_RESULT(scope, get_bot_command_scope(query.get()));

  check_bot_command_scope(
      std::move(scope), std::move(query),
      [this, bot_commands = std::move(bot_commands)](object_ptr<td_api::BotCommandScope> &&scope,
                                                     PromisedQueryPtr query) mutable {
        auto language_code = query->arg("language_code").str();
        send_request(make_object<td_api::setCommands>(std::move(scope), language_code, std::move(bot_commands)),
                     std::make_unique<TdOnOkQueryCallback>(std::move(query)));
      });
  return Status::OK();
}

td::Status Client::process_delete_my_commands_query(PromisedQueryPtr &query) {
  TRY_RESULT(scope, get_bot_command_scope(query.get()));

  check_bot_command_scope(std::move(scope), std::move(query),
                          [this](object_ptr<td_api::BotCommandScope> &&scope, PromisedQueryPtr query) mutable {
                            auto language_code = query->arg("language_code").str();
                            send_request(make_object<td_api::deleteCommands>(std::move(scope), language_code),
                                         std::make_unique<TdOnOkQueryCallback>(std::move(query)));
                          });
  return Status::OK();
}

td::Status Client::process_get_user_profile_photos_query(PromisedQueryPtr &query) {
  TRY_RESULT(user_id, get_user_id(query.get()));
  int32 offset = get_integer_arg(query.get(), "offset", 0, 0);
  int32 limit = get_integer_arg(query.get(), "limit", 100, 1, 100);

  check_user(user_id, std::move(query), [this, user_id, offset, limit](PromisedQueryPtr query) {
    send_request(make_object<td_api::getUserProfilePhotos>(user_id, offset, limit),
                 std::make_unique<TdOnGetUserProfilePhotosCallback>(this, std::move(query)));
  });
  return Status::OK();
}

td::Status Client::process_send_message_query(PromisedQueryPtr &query) {
  TRY_RESULT(input_message_text, get_input_message_text(query.get()));
  do_send_message(std::move(input_message_text), std::move(query));
  return Status::OK();
}

td::Status Client::process_send_animation_query(PromisedQueryPtr &query) {
  auto animation = get_input_file(query.get(), "animation");
  if (animation == nullptr) {
    return Status::Error(400, "There is no animation in the request");
  }
  auto thumbnail = get_input_thumbnail(query.get(), "thumb");
  int32 duration = get_integer_arg(query.get(), "duration", 0, 0, MAX_DURATION);
  int32 width = get_integer_arg(query.get(), "width", 0, 0, MAX_LENGTH);
  int32 height = get_integer_arg(query.get(), "height", 0, 0, MAX_LENGTH);
  TRY_RESULT(caption, get_caption(query.get()));
  do_send_message(
      make_object<td_api::inputMessageAnimation>(std::move(animation), std::move(thumbnail), td::vector<int32>(),
                                                 duration, width, height, std::move(caption)),
      std::move(query));
  return Status::OK();
}

td::Status Client::process_send_audio_query(PromisedQueryPtr &query) {
  auto audio = get_input_file(query.get(), "audio");
  if (audio == nullptr) {
    return Status::Error(400, "There is no audio in the request");
  }
  auto thumbnail = get_input_thumbnail(query.get(), "thumb");
  int32 duration = get_integer_arg(query.get(), "duration", 0, 0, MAX_DURATION);
  auto title = query->arg("title").str();
  auto performer = query->arg("performer").str();
  TRY_RESULT(caption, get_caption(query.get()));
  do_send_message(make_object<td_api::inputMessageAudio>(std::move(audio), std::move(thumbnail), duration, title,
                                                         performer, std::move(caption)),
                  std::move(query));
  return Status::OK();
}

td::Status Client::process_send_dice_query(PromisedQueryPtr &query) {
  auto emoji = query->arg("emoji");
  do_send_message(make_object<td_api::inputMessageDice>(emoji.str(), false), std::move(query));
  return Status::OK();
}

td::Status Client::process_send_document_query(PromisedQueryPtr &query) {
  auto document = get_input_file(query.get(), "document");
  if (document == nullptr) {
    return Status::Error(400, "There is no document in the request");
  }
  auto thumbnail = get_input_thumbnail(query.get(), "thumb");
  TRY_RESULT(caption, get_caption(query.get()));
  bool disable_content_type_detection = to_bool(query->arg("disable_content_type_detection"));
  do_send_message(make_object<td_api::inputMessageDocument>(std::move(document), std::move(thumbnail),
                                                            disable_content_type_detection, std::move(caption)),
                  std::move(query));
  return Status::OK();
}

td::Status Client::process_send_photo_query(PromisedQueryPtr &query) {
  auto photo = get_input_file(query.get(), "photo");
  if (photo == nullptr) {
    return Status::Error(400, "There is no photo in the request");
  }
  TRY_RESULT(caption, get_caption(query.get()));
  auto ttl = 0;
  do_send_message(make_object<td_api::inputMessagePhoto>(std::move(photo), nullptr, td::vector<int32>(), 0, 0,
                                                         std::move(caption), ttl),
                  std::move(query));
  return Status::OK();
}

td::Status Client::process_send_sticker_query(PromisedQueryPtr &query) {
  auto sticker = get_input_file(query.get(), "sticker");
  if (sticker == nullptr) {
    return Status::Error(400, "There is no sticker in the request");
  }
  do_send_message(make_object<td_api::inputMessageSticker>(std::move(sticker), nullptr, 0, 0, td::string()),
                  std::move(query));
  return Status::OK();
}

td::Status Client::process_send_video_query(PromisedQueryPtr &query) {
  auto video = get_input_file(query.get(), "video");
  if (video == nullptr) {
    return Status::Error(400, "There is no video in the request");
  }
  auto thumbnail = get_input_thumbnail(query.get(), "thumb");
  int32 duration = get_integer_arg(query.get(), "duration", 0, 0, MAX_DURATION);
  int32 width = get_integer_arg(query.get(), "width", 0, 0, MAX_LENGTH);
  int32 height = get_integer_arg(query.get(), "height", 0, 0, MAX_LENGTH);
  bool supports_streaming = to_bool(query->arg("supports_streaming"));
  TRY_RESULT(caption, get_caption(query.get()));
  auto ttl = 0;
  do_send_message(
      make_object<td_api::inputMessageVideo>(std::move(video), std::move(thumbnail), td::vector<int32>(), duration,
                                             width, height, supports_streaming, std::move(caption), ttl),
      std::move(query));
  return Status::OK();
}

td::Status Client::process_send_video_note_query(PromisedQueryPtr &query) {
  auto video_note = get_input_file(query.get(), "video_note");
  if (video_note == nullptr) {
    return Status::Error(400, "There is no video note in the request");
  }
  auto thumbnail = get_input_thumbnail(query.get(), "thumb");
  int32 duration = get_integer_arg(query.get(), "duration", 0, 0, MAX_DURATION);
  int32 length = get_integer_arg(query.get(), "length", 0, 0, MAX_LENGTH);
  do_send_message(
      make_object<td_api::inputMessageVideoNote>(std::move(video_note), std::move(thumbnail), duration, length),
      std::move(query));
  return Status::OK();
}

td::Status Client::process_send_voice_query(PromisedQueryPtr &query) {
  auto voice_note = get_input_file(query.get(), "voice");
  if (voice_note == nullptr) {
    return Status::Error(400, "There is no voice in the request");
  }
  int32 duration = get_integer_arg(query.get(), "duration", 0, 0, MAX_DURATION);
  TRY_RESULT(caption, get_caption(query.get()));
  do_send_message(make_object<td_api::inputMessageVoiceNote>(std::move(voice_note), duration, "", std::move(caption)),
                  std::move(query));
  return Status::OK();
}

td::Status Client::process_send_game_query(PromisedQueryPtr &query) {
  CHECK_IS_BOT();
  TRY_RESULT(game_short_name, get_required_string_arg(query.get(), "game_short_name"));
  do_send_message(make_object<td_api::inputMessageGame>(my_id_, game_short_name.str()), std::move(query));
  return Status::OK();
}

td::Status Client::process_send_invoice_query(PromisedQueryPtr &query) {
  CHECK_IS_BOT();
  TRY_RESULT(title, get_required_string_arg(query.get(), "title"));
  TRY_RESULT(description, get_required_string_arg(query.get(), "description"));
  TRY_RESULT(payload, get_required_string_arg(query.get(), "payload"));
  if (!td::check_utf8(payload.str())) {
    return Status::Error(400, "The payload must be encoded in UTF-8");
  }
  TRY_RESULT(provider_token, get_required_string_arg(query.get(), "provider_token"));
  auto provider_data = query->arg("provider_data");
  auto start_parameter = query->arg("start_parameter");
  TRY_RESULT(currency, get_required_string_arg(query.get(), "currency"));

  TRY_RESULT(labeled_price_parts, get_required_string_arg(query.get(), "prices"));
  auto r_labeled_price_parts_value = json_decode(labeled_price_parts);
  if (r_labeled_price_parts_value.is_error()) {
    return Status::Error(400, "Can't parse prices JSON object");
  }

  TRY_RESULT(prices, get_labeled_price_parts(r_labeled_price_parts_value.ok_ref()));

  int64 max_tip_amount = 0;
  td::vector<int64> suggested_tip_amounts;
  {
    auto max_tip_amount_str = query->arg("max_tip_amount");
    if (!max_tip_amount_str.empty()) {
      auto r_max_tip_amount = td::to_integer_safe<int64>(max_tip_amount_str);
      if (r_max_tip_amount.is_error()) {
        return Status::Error(400, "Can't parse \"max_tip_amount\" as Number");
      }
      max_tip_amount = r_max_tip_amount.ok();
    }

    auto suggested_tip_amounts_str = query->arg("suggested_tip_amounts");
    if (!suggested_tip_amounts_str.empty()) {
      auto r_suggested_tip_amounts_value = json_decode(suggested_tip_amounts_str);
      if (r_suggested_tip_amounts_value.is_error()) {
        return Status::Error(400, "Can't parse suggested_tip_amounts JSON object");
      }

      TRY_RESULT_ASSIGN(suggested_tip_amounts, get_suggested_tip_amounts(r_suggested_tip_amounts_value.ok_ref()));
    }
  }

  auto photo_url = query->arg("photo_url");
  int32 photo_size = get_integer_arg(query.get(), "photo_size", 0, 0, 1000000000);
  int32 photo_width = get_integer_arg(query.get(), "photo_width", 0, 0, MAX_LENGTH);
  int32 photo_height = get_integer_arg(query.get(), "photo_height", 0, 0, MAX_LENGTH);

  auto need_name = to_bool(query->arg("need_name"));
  auto need_phone_number = to_bool(query->arg("need_phone_number"));
  auto need_email_address = to_bool(query->arg("need_email"));
  auto need_shipping_address = to_bool(query->arg("need_shipping_address"));
  auto send_phone_number_to_provider = to_bool(query->arg("send_phone_number_to_provider"));
  auto send_email_address_to_provider = to_bool(query->arg("send_email_to_provider"));
  auto is_flexible = to_bool(query->arg("is_flexible"));

  do_send_message(make_object<td_api::inputMessageInvoice>(
                      make_object<td_api::invoice>(
                          currency.str(), std::move(prices), max_tip_amount, std::move(suggested_tip_amounts), false,
                          need_name, need_phone_number, need_email_address, need_shipping_address,
                          send_phone_number_to_provider, send_email_address_to_provider, is_flexible),
                      title.str(), description.str(), photo_url.str(), photo_size, photo_width, photo_height,
                      payload.str(), provider_token.str(), provider_data.str(), start_parameter.str()),
                  std::move(query));
  return Status::OK();
}

td::Status Client::process_send_location_query(PromisedQueryPtr &query) {
  TRY_RESULT(location, get_location(query.get()));
  int32 live_period = get_integer_arg(query.get(), "live_period", 0);
  int32 heading = get_integer_arg(query.get(), "heading", 0);
  int32 proximity_alert_radius = get_integer_arg(query.get(), "proximity_alert_radius", 0);

  do_send_message(
      make_object<td_api::inputMessageLocation>(std::move(location), live_period, heading, proximity_alert_radius),
      std::move(query));
  return Status::OK();
}

td::Status Client::process_send_venue_query(PromisedQueryPtr &query) {
  TRY_RESULT(location, get_location(query.get()));

  auto title = query->arg("title");
  auto address = query->arg("address");
  td::string provider;
  td::string venue_id;
  td::string venue_type;

  auto google_place_id = query->arg("google_place_id");
  auto google_place_type = query->arg("google_place_type");
  if (!google_place_id.empty() || !google_place_type.empty()) {
    provider = "gplaces";
    venue_id = google_place_id.str();
    venue_type = google_place_type.str();
  }
  auto foursquare_id = query->arg("foursquare_id");
  auto foursquare_type = query->arg("foursquare_type");
  if (!foursquare_id.empty() || !foursquare_type.empty()) {
    provider = "foursquare";
    venue_id = foursquare_id.str();
    venue_type = foursquare_type.str();
  }

  do_send_message(make_object<td_api::inputMessageVenue>(make_object<td_api::venue>(
                      std::move(location), title.str(), address.str(), provider, venue_id, venue_type)),
                  std::move(query));
  return Status::OK();
}

td::Status Client::process_send_contact_query(PromisedQueryPtr &query) {
  TRY_RESULT(phone_number, get_required_string_arg(query.get(), "phone_number"));
  TRY_RESULT(first_name, get_required_string_arg(query.get(), "first_name"));
  auto last_name = query->arg("last_name");
  auto vcard = query->arg("vcard");
  do_send_message(make_object<td_api::inputMessageContact>(make_object<td_api::contact>(
                      phone_number.str(), first_name.str(), last_name.str(), vcard.str(), 0)),
                  std::move(query));
  return Status::OK();
}

td::Status Client::process_send_poll_query(PromisedQueryPtr &query) {
  auto question = query->arg("question");
  TRY_RESULT(options, get_poll_options(query.get()));
  bool is_anonymous = true;
  if (query->has_arg("is_anonymous")) {
    is_anonymous = to_bool(query->arg("is_anonymous"));
  }

  object_ptr<td_api::PollType> poll_type;
  auto type = query->arg("type");
  if (type == "quiz") {
    TRY_RESULT(explanation,
               get_formatted_text(query->arg("explanation").str(), query->arg("explanation_parse_mode").str(),
                                  get_input_entities(query.get(), "explanation_entities")));

    poll_type = make_object<td_api::pollTypeQuiz>(get_integer_arg(query.get(), "correct_option_id", -1),
                                                  std::move(explanation));
  } else if (type.empty() || type == "regular") {
    poll_type = make_object<td_api::pollTypeRegular>(to_bool(query->arg("allows_multiple_answers")));
  } else {
    return Status::Error(400, "Unsupported poll type specified");
  }
  int32 open_period = get_integer_arg(query.get(), "open_period", 0, 0, 10 * 60);
  int32 close_date = get_integer_arg(query.get(), "close_date", 0);
  auto is_closed = to_bool(query->arg("is_closed"));
  do_send_message(make_object<td_api::inputMessagePoll>(question.str(), std::move(options), is_anonymous,
                                                        std::move(poll_type), open_period, close_date, is_closed),
                  std::move(query));
  return Status::OK();
}

td::Status Client::process_stop_poll_query(PromisedQueryPtr &query) {
  auto chat_id = query->arg("chat_id");
  auto message_id = get_message_id(query.get());
  TRY_RESULT(reply_markup, get_reply_markup(query.get()));
  CHECK_USER_REPLY_MARKUP();

  resolve_reply_markup_bot_usernames(
      std::move(reply_markup), std::move(query),
      [this, chat_id = chat_id.str(), message_id](object_ptr<td_api::ReplyMarkup> reply_markup,
                                                  PromisedQueryPtr query) {
        check_message(chat_id, message_id, false, AccessRights::Edit, "message with poll to stop", std::move(query),
                      [this, reply_markup = std::move(reply_markup)](int64 chat_id, int64 message_id,
                                                                     PromisedQueryPtr query) mutable {
                        send_request(
                            make_object<td_api::stopPoll>(chat_id, message_id, std::move(reply_markup)),
                            std::make_unique<TdOnStopPollCallback>(this, chat_id, message_id, std::move(query)));
                      });
      });
  return Status::OK();
}

td::Status Client::process_copy_message_query(PromisedQueryPtr &query) {
  TRY_RESULT(from_chat_id, get_required_string_arg(query.get(), "from_chat_id"));
  auto message_id = get_message_id(query.get());
  bool replace_caption = query->has_arg("caption");
  object_ptr<td_api::formattedText> caption;
  if (replace_caption) {
    TRY_RESULT_ASSIGN(caption, get_caption(query.get()));
  }
  auto options = make_object<td_api::messageCopyOptions>(true, replace_caption, std::move(caption));

  check_message(
      from_chat_id, message_id, false, AccessRights::Read, "message to copy", std::move(query),
      [this, options = std::move(options)](int64 from_chat_id, int64 message_id, PromisedQueryPtr query) mutable {
        do_send_message(make_object<td_api::inputMessageForwarded>(from_chat_id, message_id, false, std::move(options)),
                        std::move(query));
      });
  return Status::OK();
}

td::Status Client::process_forward_message_query(PromisedQueryPtr &query) {
  TRY_RESULT(from_chat_id, get_required_string_arg(query.get(), "from_chat_id"));
  auto message_id = get_message_id(query.get());

  check_message(from_chat_id, message_id, false, AccessRights::Read, "message to forward", std::move(query),
                [this](int64 from_chat_id, int64 message_id, PromisedQueryPtr query) {
                  do_send_message(make_object<td_api::inputMessageForwarded>(from_chat_id, message_id, false, nullptr),
                                  std::move(query));
                });
  return Status::OK();
}

td::Status Client::process_send_media_group_query(PromisedQueryPtr &query) {
  auto chat_id = query->arg("chat_id");
  auto reply_to_message_id = get_message_id(query.get(), "reply_to_message_id");
  auto allow_sending_without_reply = to_bool(query->arg("allow_sending_without_reply"));
  auto disable_notification = to_bool(query->arg("disable_notification"));
  // TRY_RESULT(reply_markup, get_reply_markup(query.get()));
  auto reply_markup = nullptr;
  TRY_RESULT(input_message_contents, get_input_message_contents(query.get(), "media"));
  TRY_RESULT(send_at, get_message_scheduling_state(query.get()));

  resolve_reply_markup_bot_usernames(
      std::move(reply_markup), std::move(query),
      [this, chat_id = chat_id.str(), reply_to_message_id, allow_sending_without_reply, disable_notification,
       input_message_contents = std::move(input_message_contents),
       send_at = std::move(send_at)](object_ptr<td_api::ReplyMarkup> reply_markup, PromisedQueryPtr query) mutable {
        auto on_success = [this, disable_notification, input_message_contents = std::move(input_message_contents),
                           reply_markup = std::move(reply_markup), send_at = std::move(send_at)](
                              int64 chat_id, int64 reply_to_message_id, PromisedQueryPtr query) mutable {
          send_request(make_object<td_api::sendMessageAlbum>(chat_id, 0, reply_to_message_id,
                                                             get_message_send_options(disable_notification, std::move(send_at)),
                                                             std::move(input_message_contents)),
                       std::make_unique<TdOnSendMessageAlbumCallback>(this, std::move(query)));
        };
        check_message(chat_id, reply_to_message_id, reply_to_message_id <= 0 || allow_sending_without_reply,
                      AccessRights::Write, "replied message", std::move(query), std::move(on_success));
      });
  return Status::OK();
}

td::Status Client::process_send_chat_action_query(PromisedQueryPtr &query) {
  auto chat_id = query->arg("chat_id");
  object_ptr<td_api::ChatAction> action = get_chat_action(query.get());
  if (action == nullptr) {
    return Status::Error(400, "Wrong parameter action in request");
  }

  check_chat(chat_id, AccessRights::Write, std::move(query),
             [this, action = std::move(action)](int64 chat_id, PromisedQueryPtr query) mutable {
               send_request(make_object<td_api::sendChatAction>(chat_id, 0, std::move(action)),
                            std::make_unique<TdOnOkQueryCallback>(std::move(query)));
             });
  return Status::OK();
}

td::Status Client::process_edit_message_text_query(PromisedQueryPtr &query) {
  TRY_RESULT(input_message_text, get_input_message_text(query.get()));
  auto chat_id = query->arg("chat_id");
  auto message_id = get_message_id(query.get());
  TRY_RESULT(reply_markup, get_reply_markup(query.get()));
  CHECK_USER_REPLY_MARKUP();

  if (chat_id.empty() && message_id == 0) {
    TRY_RESULT(inline_message_id, get_inline_message_id(query.get()));
    resolve_reply_markup_bot_usernames(
        std::move(reply_markup), std::move(query),
        [this, inline_message_id = inline_message_id.str(), input_message_text = std::move(input_message_text)](
            object_ptr<td_api::ReplyMarkup> reply_markup, PromisedQueryPtr query) mutable {
          send_request(make_object<td_api::editInlineMessageText>(inline_message_id, std::move(reply_markup),
                                                                  std::move(input_message_text)),
                       std::make_unique<TdOnEditInlineMessageCallback>(std::move(query)));
        });
  } else {
    resolve_reply_markup_bot_usernames(
        std::move(reply_markup), std::move(query),
        [this, chat_id = chat_id.str(), message_id, input_message_text = std::move(input_message_text)](
            object_ptr<td_api::ReplyMarkup> reply_markup, PromisedQueryPtr query) mutable {
          check_message(
              chat_id, message_id, false, AccessRights::Edit, "message to edit", std::move(query),
              [this, input_message_text = std::move(input_message_text), reply_markup = std::move(reply_markup)](
                  int64 chat_id, int64 message_id, PromisedQueryPtr query) mutable {
                send_request(make_object<td_api::editMessageText>(chat_id, message_id, std::move(reply_markup),
                                                                  std::move(input_message_text)),
                             std::make_unique<TdOnEditMessageCallback>(this, std::move(query)));
              });
        });
  }
  return Status::OK();
}

td::Status Client::process_edit_message_live_location_query(PromisedQueryPtr &query) {
  object_ptr<td_api::location> location = nullptr;
  int32 heading = get_integer_arg(query.get(), "heading", 0);
  int32 proximity_alert_radius = get_integer_arg(query.get(), "proximity_alert_radius", 0);
  if (query->method() == "editmessagelivelocation") {
    TRY_RESULT_ASSIGN(location, get_location(query.get()));
  }
  auto chat_id = query->arg("chat_id");
  auto message_id = get_message_id(query.get());
  TRY_RESULT(reply_markup, get_reply_markup(query.get()));
  CHECK_USER_REPLY_MARKUP();

  if (chat_id.empty() && message_id == 0) {
    TRY_RESULT(inline_message_id, get_inline_message_id(query.get()));
    resolve_reply_markup_bot_usernames(
        std::move(reply_markup), std::move(query),
        [this, inline_message_id = inline_message_id.str(), location = std::move(location), heading,
         proximity_alert_radius](object_ptr<td_api::ReplyMarkup> reply_markup, PromisedQueryPtr query) mutable {
          send_request(
              make_object<td_api::editInlineMessageLiveLocation>(inline_message_id, std::move(reply_markup),
                                                                 std::move(location), heading, proximity_alert_radius),
              std::make_unique<TdOnEditInlineMessageCallback>(std::move(query)));
        });
  } else {
    resolve_reply_markup_bot_usernames(
        std::move(reply_markup), std::move(query),
        [this, chat_id = chat_id.str(), message_id, location = std::move(location), heading, proximity_alert_radius](
            object_ptr<td_api::ReplyMarkup> reply_markup, PromisedQueryPtr query) mutable {
          check_message(chat_id, message_id, false, AccessRights::Edit, "message to edit", std::move(query),
                        [this, location = std::move(location), heading, proximity_alert_radius,
                         reply_markup = std::move(reply_markup)](int64 chat_id, int64 message_id,
                                                                 PromisedQueryPtr query) mutable {
                          send_request(make_object<td_api::editMessageLiveLocation>(
                                           chat_id, message_id, std::move(reply_markup), std::move(location), heading,
                                           proximity_alert_radius),
                                       std::make_unique<TdOnEditMessageCallback>(this, std::move(query)));
                        });
        });
  }
  return Status::OK();
}

td::Status Client::process_edit_message_media_query(PromisedQueryPtr &query) {
  auto chat_id = query->arg("chat_id");
  auto message_id = get_message_id(query.get());
  TRY_RESULT(reply_markup, get_reply_markup(query.get()));
  CHECK_USER_REPLY_MARKUP();
  TRY_RESULT(input_media, get_input_media(query.get(), "media", false));

  if (chat_id.empty() && message_id == 0) {
    TRY_RESULT(inline_message_id, get_inline_message_id(query.get()));
    resolve_reply_markup_bot_usernames(
        std::move(reply_markup), std::move(query),
        [this, inline_message_id = inline_message_id.str(), input_message_content = std::move(input_media)](
            object_ptr<td_api::ReplyMarkup> reply_markup, PromisedQueryPtr query) mutable {
          send_request(make_object<td_api::editInlineMessageMedia>(inline_message_id, std::move(reply_markup),
                                                                   std::move(input_message_content)),
                       std::make_unique<TdOnEditInlineMessageCallback>(std::move(query)));
        });
  } else {
    resolve_reply_markup_bot_usernames(
        std::move(reply_markup), std::move(query),
        [this, chat_id = chat_id.str(), message_id, input_message_content = std::move(input_media)](
            object_ptr<td_api::ReplyMarkup> reply_markup, PromisedQueryPtr query) mutable {
          check_message(
              chat_id, message_id, false, AccessRights::Edit, "message to edit", std::move(query),
              [this, reply_markup = std::move(reply_markup), input_message_content = std::move(input_message_content)](
                  int64 chat_id, int64 message_id, PromisedQueryPtr query) mutable {
                send_request(make_object<td_api::editMessageMedia>(chat_id, message_id, std::move(reply_markup),
                                                                   std::move(input_message_content)),
                             std::make_unique<TdOnEditMessageCallback>(this, std::move(query)));
              });
        });
  }
  return Status::OK();
}

td::Status Client::process_edit_message_caption_query(PromisedQueryPtr &query) {
  auto chat_id = query->arg("chat_id");
  auto message_id = get_message_id(query.get());
  TRY_RESULT(reply_markup, get_reply_markup(query.get()));
  CHECK_USER_REPLY_MARKUP();
  TRY_RESULT(caption, get_caption(query.get()));

  if (chat_id.empty() && message_id == 0) {
    TRY_RESULT(inline_message_id, get_inline_message_id(query.get()));
    resolve_reply_markup_bot_usernames(
        std::move(reply_markup), std::move(query),
        [this, inline_message_id = inline_message_id.str(), caption = std::move(caption)](
            object_ptr<td_api::ReplyMarkup> reply_markup, PromisedQueryPtr query) mutable {
          send_request(make_object<td_api::editInlineMessageCaption>(inline_message_id, std::move(reply_markup),
                                                                     std::move(caption)),
                       std::make_unique<TdOnEditInlineMessageCallback>(std::move(query)));
        });
  } else {
    resolve_reply_markup_bot_usernames(
        std::move(reply_markup), std::move(query),
        [this, chat_id = chat_id.str(), message_id, caption = std::move(caption)](
            object_ptr<td_api::ReplyMarkup> reply_markup, PromisedQueryPtr query) mutable {
          check_message(chat_id, message_id, false, AccessRights::Edit, "message to edit", std::move(query),
                        [this, reply_markup = std::move(reply_markup), caption = std::move(caption)](
                            int64 chat_id, int64 message_id, PromisedQueryPtr query) mutable {
                          send_request(make_object<td_api::editMessageCaption>(
                                           chat_id, message_id, std::move(reply_markup), std::move(caption)),
                                       std::make_unique<TdOnEditMessageCallback>(this, std::move(query)));
                        });
        });
  }
  return Status::OK();
}

td::Status Client::process_edit_message_reply_markup_query(PromisedQueryPtr &query) {
  CHECK_IS_BOT();
  auto chat_id = query->arg("chat_id");
  auto message_id = get_message_id(query.get());
  TRY_RESULT(reply_markup, get_reply_markup(query.get()));
  CHECK_USER_REPLY_MARKUP();

  if (chat_id.empty() && message_id == 0) {
    TRY_RESULT(inline_message_id, get_inline_message_id(query.get()));
    resolve_reply_markup_bot_usernames(
        std::move(reply_markup), std::move(query),
        [this, inline_message_id = inline_message_id.str()](object_ptr<td_api::ReplyMarkup> reply_markup,
                                                            PromisedQueryPtr query) {
          send_request(make_object<td_api::editInlineMessageReplyMarkup>(inline_message_id, std::move(reply_markup)),
                       std::make_unique<TdOnEditInlineMessageCallback>(std::move(query)));
        });
  } else {
    resolve_reply_markup_bot_usernames(
        std::move(reply_markup), std::move(query),
        [this, chat_id = chat_id.str(), message_id](object_ptr<td_api::ReplyMarkup> reply_markup,
                                                    PromisedQueryPtr query) {
          check_message(chat_id, message_id, false, AccessRights::Edit, "message to edit", std::move(query),
                        [this, reply_markup = std::move(reply_markup)](int64 chat_id, int64 message_id,
                                                                       PromisedQueryPtr query) mutable {
                          send_request(
                              make_object<td_api::editMessageReplyMarkup>(chat_id, message_id, std::move(reply_markup)),
                              std::make_unique<TdOnEditMessageCallback>(this, std::move(query)));
                        });
        });
  }
  return Status::OK();
}

td::Status Client::process_delete_message_query(PromisedQueryPtr &query) {
  auto chat_id = query->arg("chat_id");
  auto message_id = get_message_id(query.get());

  if (chat_id.empty()) {
    return Status::Error(400, "Chat identifier is not specified");
  }

  if (message_id == 0) {
    return Status::Error(400, "Message identifier is not specified");
  }

  check_message(chat_id, message_id, false, AccessRights::Write, "message to delete", std::move(query),
                [this](int64 chat_id, int64 message_id, PromisedQueryPtr query) {
                  delete_message(chat_id, message_id, false);
                  send_request(make_object<td_api::deleteMessages>(chat_id, td::vector<int64>{message_id}, true),
                               std::make_unique<TdOnOkQueryCallback>(std::move(query)));
                });
  return Status::OK();
}

td::Status Client::process_set_game_score_query(PromisedQueryPtr &query) {
  CHECK_IS_BOT();
  auto chat_id = query->arg("chat_id");
  auto message_id = get_message_id(query.get());
  TRY_RESULT(user_id, get_user_id(query.get()));
  auto score = td::to_integer<int32>(query->arg("score"));
  auto force = to_bool(query->arg("force"));
  bool edit_message = true;
  if (query->has_arg("disable_edit_message")) {
    edit_message = !to_bool(query->arg("disable_edit_message"));
  } else if (query->has_arg("edit_message")) {
    edit_message = to_bool(query->arg("edit_message"));
  }

  if (chat_id.empty() && message_id == 0) {
    TRY_RESULT(inline_message_id, get_inline_message_id(query.get()));
    check_user_no_fail(
        user_id, std::move(query),
        [this, inline_message_id = inline_message_id.str(), edit_message, user_id, score,
         force](PromisedQueryPtr query) {
          send_request(make_object<td_api::setInlineGameScore>(inline_message_id, edit_message, user_id, score, force),
                       std::make_unique<TdOnEditInlineMessageCallback>(std::move(query)));
        });
  } else {
    check_message(chat_id, message_id, false, AccessRights::Edit, "message to set game score", std::move(query),
                  [this, user_id, score, force, edit_message](int64 chat_id, int64 message_id, PromisedQueryPtr query) {
                    check_user_no_fail(
                        user_id, std::move(query),
                        [this, chat_id, message_id, user_id, score, force, edit_message](PromisedQueryPtr query) {
                          send_request(make_object<td_api::setGameScore>(chat_id, message_id, edit_message, user_id,
                                                                         score, force),
                                       std::make_unique<TdOnEditMessageCallback>(this, std::move(query)));
                        });
                  });
  }
  return Status::OK();
}

td::Status Client::process_get_game_high_scores_query(PromisedQueryPtr &query) {
  CHECK_IS_BOT();
  auto chat_id = query->arg("chat_id");
  auto message_id = get_message_id(query.get());
  TRY_RESULT(user_id, get_user_id(query.get()));

  if (chat_id.empty() && message_id == 0) {
    TRY_RESULT(inline_message_id, get_inline_message_id(query.get()));
    check_user_no_fail(user_id, std::move(query),
                       [this, inline_message_id = inline_message_id.str(), user_id](PromisedQueryPtr query) {
                         send_request(make_object<td_api::getInlineGameHighScores>(inline_message_id, user_id),
                                      std::make_unique<TdOnGetGameHighScoresCallback>(this, std::move(query)));
                       });
  } else {
    check_message(chat_id, message_id, false, AccessRights::Read, "message to get game high scores", std::move(query),
                  [this, user_id](int64 chat_id, int64 message_id, PromisedQueryPtr query) {
                    check_user_no_fail(
                        user_id, std::move(query), [this, chat_id, message_id, user_id](PromisedQueryPtr query) {
                          send_request(make_object<td_api::getGameHighScores>(chat_id, message_id, user_id),
                                       std::make_unique<TdOnGetGameHighScoresCallback>(this, std::move(query)));
                        });
                  });
  }
  return Status::OK();
}

td::Status Client::process_answer_inline_query_query(PromisedQueryPtr &query) {
  CHECK_IS_BOT();
  auto inline_query_id = td::to_integer<int64>(query->arg("inline_query_id"));
  auto is_personal = to_bool(query->arg("is_personal"));
  int32 cache_time = get_integer_arg(query.get(), "cache_time", 300, 0, 24 * 60 * 60);
  auto next_offset = query->arg("next_offset");
  auto switch_pm_text = query->arg("switch_pm_text");
  auto switch_pm_parameter = query->arg("switch_pm_parameter");

  TRY_RESULT(results, get_inline_query_results(query.get()));

  resolve_inline_query_results_bot_usernames(
      std::move(results), std::move(query),
      [this, inline_query_id, is_personal, cache_time, next_offset = next_offset.str(),
       switch_pm_text = switch_pm_text.str(), switch_pm_parameter = switch_pm_parameter.str()](
          td::vector<object_ptr<td_api::InputInlineQueryResult>> results, PromisedQueryPtr query) {
        send_request(
            make_object<td_api::answerInlineQuery>(inline_query_id, is_personal, std::move(results), cache_time,
                                                   next_offset, switch_pm_text, switch_pm_parameter),
            std::make_unique<TdOnOkQueryCallback>(std::move(query)));
      });
  return Status::OK();
}

td::Status Client::process_answer_callback_query_query(PromisedQueryPtr &query) {
  CHECK_IS_BOT();
  auto callback_query_id = td::to_integer<int64>(query->arg("callback_query_id"));
  td::string text = query->arg("text").str();
  bool show_alert = to_bool(query->arg("show_alert"));
  td::string url = query->arg("url").str();
  int32 cache_time = get_integer_arg(query.get(), "cache_time", 0, 0, 24 * 30 * 60 * 60);

  send_request(make_object<td_api::answerCallbackQuery>(callback_query_id, text, show_alert, url, cache_time),
               std::make_unique<TdOnOkQueryCallback>(std::move(query)));
  return Status::OK();
}

td::Status Client::process_answer_shipping_query_query(PromisedQueryPtr &query) {
  CHECK_IS_BOT();
  auto shipping_query_id = td::to_integer<int64>(query->arg("shipping_query_id"));
  auto ok = to_bool(query->arg("ok"));
  td::vector<object_ptr<td_api::shippingOption>> shipping_options;
  td::MutableSlice error_message;
  if (ok) {
    TRY_RESULT_ASSIGN(shipping_options, get_shipping_options(query.get()));
  } else {
    TRY_RESULT_ASSIGN(error_message, get_required_string_arg(query.get(), "error_message"));
  }
  send_request(
      make_object<td_api::answerShippingQuery>(shipping_query_id, std::move(shipping_options), error_message.str()),
      std::make_unique<TdOnOkQueryCallback>(std::move(query)));
  return Status::OK();
}

td::Status Client::process_answer_pre_checkout_query_query(PromisedQueryPtr &query) {
  CHECK_IS_BOT();
  auto pre_checkout_query_id = td::to_integer<int64>(query->arg("pre_checkout_query_id"));
  auto ok = to_bool(query->arg("ok"));
  td::MutableSlice error_message;
  if (!ok) {
    TRY_RESULT_ASSIGN(error_message, get_required_string_arg(query.get(), "error_message"));
  }

  send_request(make_object<td_api::answerPreCheckoutQuery>(pre_checkout_query_id, error_message.str()),
               std::make_unique<TdOnOkQueryCallback>(std::move(query)));
  return Status::OK();
}

td::Status Client::process_export_chat_invite_link_query(PromisedQueryPtr &query) {
  auto chat_id = query->arg("chat_id");

  check_chat(chat_id, AccessRights::Write, std::move(query), [this](int64 chat_id, PromisedQueryPtr query) {
    send_request(make_object<td_api::replacePrimaryChatInviteLink>(chat_id),
                 std::make_unique<TdOnReplacePrimaryChatInviteLinkCallback>(std::move(query)));
  });
  return Status::OK();
}

td::Status Client::process_create_chat_invite_link_query(PromisedQueryPtr &query) {
  auto chat_id = query->arg("chat_id");
  auto expire_date = get_integer_arg(query.get(), "expire_date", 0, 0);
  auto member_limit = get_integer_arg(query.get(), "member_limit", 0, 0, 100000);

  check_chat(chat_id, AccessRights::Write, std::move(query),
             [this, expire_date, member_limit](int64 chat_id, PromisedQueryPtr query) {
               send_request(make_object<td_api::createChatInviteLink>(chat_id, expire_date, member_limit),
                            std::make_unique<TdOnGetChatInviteLinkCallback>(this, std::move(query)));
             });
  return Status::OK();
}

td::Status Client::process_edit_chat_invite_link_query(PromisedQueryPtr &query) {
  auto chat_id = query->arg("chat_id");
  auto invite_link = query->arg("invite_link");
  auto expire_date = get_integer_arg(query.get(), "expire_date", 0, 0);
  auto member_limit = get_integer_arg(query.get(), "member_limit", 0, 0, 100000);

  check_chat(chat_id, AccessRights::Write, std::move(query),
             [this, invite_link = invite_link.str(), expire_date, member_limit](int64 chat_id, PromisedQueryPtr query) {
               send_request(make_object<td_api::editChatInviteLink>(chat_id, invite_link, expire_date, member_limit),
                            std::make_unique<TdOnGetChatInviteLinkCallback>(this, std::move(query)));
             });
  return Status::OK();
}

td::Status Client::process_revoke_chat_invite_link_query(PromisedQueryPtr &query) {
  auto chat_id = query->arg("chat_id");
  auto invite_link = query->arg("invite_link");

  check_chat(chat_id, AccessRights::Write, std::move(query),
             [this, invite_link = invite_link.str()](int64 chat_id, PromisedQueryPtr query) {
               send_request(make_object<td_api::revokeChatInviteLink>(chat_id, invite_link),
                            std::make_unique<TdOnGetChatInviteLinkCallback>(this, std::move(query)));
             });
  return Status::OK();
}

td::Status Client::process_get_chat_query(PromisedQueryPtr &query) {
  auto chat_id = query->arg("chat_id");

  check_chat(chat_id, AccessRights::Read, std::move(query), [this](int64 chat_id, PromisedQueryPtr query) {
    auto chat_info = get_chat(chat_id);
    CHECK(chat_info != nullptr);
    switch (chat_info->type) {
      case ChatInfo::Type::Private:
        return send_request(make_object<td_api::getUserFullInfo>(chat_info->user_id),
                            std::make_unique<TdOnGetChatFullInfoCallback>(this, chat_id, std::move(query)));
      case ChatInfo::Type::Group:
        return send_request(make_object<td_api::getBasicGroupFullInfo>(chat_info->group_id),
                            std::make_unique<TdOnGetChatFullInfoCallback>(this, chat_id, std::move(query)));
      case ChatInfo::Type::Supergroup:
        return send_request(make_object<td_api::getSupergroupFullInfo>(chat_info->supergroup_id),
                            std::make_unique<TdOnGetChatFullInfoCallback>(this, chat_id, std::move(query)));
      case ChatInfo::Type::Unknown:
      default:
        UNREACHABLE();
    }
  });
  return Status::OK();
}

td::Status Client::process_set_chat_photo_query(PromisedQueryPtr &query) {
  auto chat_id = query->arg("chat_id");
  auto photo = get_input_file(query.get(), "photo", true);
  if (photo == nullptr) {
    if (query->arg("photo").empty()) {
      return Status::Error(400, "There is no photo in the request");
    }
    return Status::Error(400, "Photo must be uploaded as an InputFile");
  }

  check_chat(chat_id, AccessRights::Write, std::move(query),
             [this, photo = std::move(photo)](int64 chat_id, PromisedQueryPtr query) mutable {
               send_request(make_object<td_api::setChatPhoto>(
                                chat_id, make_object<td_api::inputChatPhotoStatic>(std::move(photo))),
                            std::make_unique<TdOnOkQueryCallback>(std::move(query)));
             });
  return Status::OK();
}

td::Status Client::process_delete_chat_photo_query(PromisedQueryPtr &query) {
  auto chat_id = query->arg("chat_id");

  check_chat(chat_id, AccessRights::Write, std::move(query), [this](int64 chat_id, PromisedQueryPtr query) {
    send_request(make_object<td_api::setChatPhoto>(chat_id, nullptr),
                 std::make_unique<TdOnOkQueryCallback>(std::move(query)));
  });
  return Status::OK();
}

td::Status Client::process_set_chat_title_query(PromisedQueryPtr &query) {
  auto chat_id = query->arg("chat_id");
  auto title = query->arg("title");

  check_chat(chat_id, AccessRights::Write, std::move(query),
             [this, title = title.str()](int64 chat_id, PromisedQueryPtr query) {
               send_request(make_object<td_api::setChatTitle>(chat_id, title),
                            std::make_unique<TdOnOkQueryCallback>(std::move(query)));
             });
  return Status::OK();
}

td::Status Client::process_set_chat_permissions_query(PromisedQueryPtr &query) {
  auto chat_id = query->arg("chat_id");
  bool allow_legacy = false;
  TRY_RESULT(permissions, get_chat_permissions(query.get(), allow_legacy));
  CHECK(!allow_legacy);

  check_chat(chat_id, AccessRights::Write, std::move(query),
             [this, permissions = std::move(permissions)](int64 chat_id, PromisedQueryPtr query) mutable {
               send_request(make_object<td_api::setChatPermissions>(chat_id, std::move(permissions)),
                            std::make_unique<TdOnOkQueryCallback>(std::move(query)));
             });
  return Status::OK();
}

td::Status Client::process_set_chat_description_query(PromisedQueryPtr &query) {
  auto chat_id = query->arg("chat_id");
  auto description = query->arg("description");

  check_chat(chat_id, AccessRights::Write, std::move(query),
             [this, description = description.str()](int64 chat_id, PromisedQueryPtr query) {
               send_request(make_object<td_api::setChatDescription>(chat_id, description),
                            std::make_unique<TdOnOkQueryCallback>(std::move(query)));
             });
  return Status::OK();
}

td::Status Client::process_pin_chat_message_query(PromisedQueryPtr &query) {
  auto chat_id = query->arg("chat_id");
  auto message_id = get_message_id(query.get());
  auto disable_notification = to_bool(query->arg("disable_notification"));

  check_message(chat_id, message_id, false, AccessRights::Write, "message to pin", std::move(query),
                [this, disable_notification](int64 chat_id, int64 message_id, PromisedQueryPtr query) {
                  send_request(make_object<td_api::pinChatMessage>(chat_id, message_id, disable_notification, false),
                               std::make_unique<TdOnOkQueryCallback>(std::move(query)));
                });
  return Status::OK();
}

td::Status Client::process_unpin_chat_message_query(PromisedQueryPtr &query) {
  auto chat_id = query->arg("chat_id");
  auto message_id = get_message_id(query.get());

  if (message_id == 0) {
    check_chat(chat_id, AccessRights::Write, std::move(query), [this](int64 chat_id, PromisedQueryPtr query) {
      send_request(make_object<td_api::getChatPinnedMessage>(chat_id),
                   std::make_unique<TdOnGetChatPinnedMessageToUnpinCallback>(this, chat_id, std::move(query)));
    });
  } else {
    check_message(chat_id, message_id, false, AccessRights::Write, "message to unpin", std::move(query),
                  [this](int64 chat_id, int64 message_id, PromisedQueryPtr query) {
                    send_request(make_object<td_api::unpinChatMessage>(chat_id, message_id),
                                 std::make_unique<TdOnOkQueryCallback>(std::move(query)));
                  });
  }
  return Status::OK();
}

td::Status Client::process_unpin_all_chat_messages_query(PromisedQueryPtr &query) {
  auto chat_id = query->arg("chat_id");

  check_chat(chat_id, AccessRights::Write, std::move(query), [this](int64 chat_id, PromisedQueryPtr query) {
    send_request(make_object<td_api::unpinAllChatMessages>(chat_id),
                 std::make_unique<TdOnOkQueryCallback>(std::move(query)));
  });
  return Status::OK();
}

td::Status Client::process_set_chat_sticker_set_query(PromisedQueryPtr &query) {
  auto chat_id = query->arg("chat_id");
  auto sticker_set_name = query->arg("sticker_set_name");

  check_chat(chat_id, AccessRights::Write, std::move(query),
             [this, sticker_set_name = sticker_set_name.str()](int64 chat_id, PromisedQueryPtr query) {
               if (get_chat_type(chat_id) != ChatType::Supergroup) {
                 return fail_query(400, "Bad Request: method is available only for supergroups", std::move(query));
               }

               resolve_sticker_set(
                   sticker_set_name, std::move(query), [this, chat_id](int64 sticker_set_id, PromisedQueryPtr query) {
                     auto chat_info = get_chat(chat_id);
                     CHECK(chat_info != nullptr);
                     CHECK(chat_info->type == ChatInfo::Type::Supergroup);
                     send_request(
                         make_object<td_api::setSupergroupStickerSet>(chat_info->supergroup_id, sticker_set_id),
                         std::make_unique<TdOnOkQueryCallback>(std::move(query)));
                   });
             });
  return Status::OK();
}

td::Status Client::process_delete_chat_sticker_set_query(PromisedQueryPtr &query) {
  auto chat_id = query->arg("chat_id");

  check_chat(chat_id, AccessRights::Write, std::move(query), [this](int64 chat_id, PromisedQueryPtr query) {
    if (get_chat_type(chat_id) != ChatType::Supergroup) {
      return fail_query(400, "Bad Request: method is available only for supergroups", std::move(query));
    }

    auto chat_info = get_chat(chat_id);
    CHECK(chat_info != nullptr);
    CHECK(chat_info->type == ChatInfo::Type::Supergroup);
    send_request(make_object<td_api::setSupergroupStickerSet>(chat_info->supergroup_id, 0),
                 std::make_unique<TdOnOkQueryCallback>(std::move(query)));
  });
  return Status::OK();
}

td::Status Client::process_get_chat_member_query(PromisedQueryPtr &query) {
  auto chat_id = query->arg("chat_id");
  TRY_RESULT(user_id, get_user_id(query.get()));

  check_chat(chat_id, AccessRights::ReadMembers, std::move(query),
             [this, user_id](int64 chat_id, PromisedQueryPtr query) {
               get_chat_member(chat_id, user_id, std::move(query),
                               [this, chat_type = get_chat_type(chat_id)](object_ptr<td_api::chatMember> &&chat_member,
                                                                          PromisedQueryPtr query) {
                                 answer_query(JsonChatMember(chat_member.get(), chat_type, this), std::move(query));
                               });
             });
  return Status::OK();
}

td::Status Client::process_get_chat_administrators_query(PromisedQueryPtr &query) {
  auto chat_id = query->arg("chat_id");

  check_chat(chat_id, AccessRights::ReadMembers, std::move(query), [this](int64 chat_id, PromisedQueryPtr query) {
    auto chat_info = get_chat(chat_id);
    CHECK(chat_info != nullptr);
    switch (chat_info->type) {
      case ChatInfo::Type::Private:
        return fail_query(400, "Bad Request: there are no administrators in the private chat", std::move(query));
      case ChatInfo::Type::Group:
        return send_request(make_object<td_api::getBasicGroupFullInfo>(chat_info->group_id),
                            std::make_unique<TdOnGetGroupMembersCallback>(this, true, std::move(query)));
      case ChatInfo::Type::Supergroup:
        return send_request(
            make_object<td_api::getSupergroupMembers>(
                chat_info->supergroup_id, make_object<td_api::supergroupMembersFilterAdministrators>(), 0, 100),
            std::make_unique<TdOnGetSupergroupMembersCallback>(this, get_chat_type(chat_id), std::move(query)));
      case ChatInfo::Type::Unknown:
      default:
        UNREACHABLE();
    }
  });
  return Status::OK();
}

td::Status Client::process_get_chat_member_count_query(PromisedQueryPtr &query) {
  auto chat_id = query->arg("chat_id");

  check_chat(chat_id, AccessRights::ReadMembers, std::move(query), [this](int64 chat_id, PromisedQueryPtr query) {
    auto chat_info = get_chat(chat_id);
    CHECK(chat_info != nullptr);
    switch (chat_info->type) {
      case ChatInfo::Type::Private:
        return answer_query(td::VirtuallyJsonableInt(1 + (chat_info->user_id != my_id_)), std::move(query));
      case ChatInfo::Type::Group: {
        auto group_info = get_group_info(chat_info->group_id);
        CHECK(group_info != nullptr);
        return answer_query(td::VirtuallyJsonableInt(group_info->member_count), std::move(query));
      }
      case ChatInfo::Type::Supergroup:
        return send_request(make_object<td_api::getSupergroupFullInfo>(chat_info->supergroup_id),
                            std::make_unique<TdOnGetSupergroupMembersCountCallback>(std::move(query)));
      case ChatInfo::Type::Unknown:
      default:
        UNREACHABLE();
    }
  });
  return Status::OK();
}

td::Status Client::process_optimize_memory_query(PromisedQueryPtr &query) {
  disable_internet_connection(std::move(query), [this](PromisedQueryPtr query) {
    optimize_memory(std::move(query), [this](PromisedQueryPtr query) { enable_internet_connection(std::move(query)); });
  });
  return Status::OK();
}

template <class OnSuccess>
void Client::disable_internet_connection(PromisedQueryPtr query, OnSuccess on_success) {
  send_request(make_object<td_api::setNetworkType>(make_object<td_api::networkTypeNone>()),
               std::make_unique<TdOnDisableInternetConnectionCallback<OnSuccess>>(this, std::move(query),
                                                                                  std::move(on_success)));
}

void Client::enable_internet_connection(PromisedQueryPtr query) {
  send_request(make_object<td_api::setNetworkType>(make_object<td_api::networkTypeOther>()),
               std::make_unique<TdOnOkQueryCallback>(std::move(query)));
}

template <class OnSuccess>
void Client::optimize_memory(PromisedQueryPtr query, OnSuccess on_success) {
  send_request(make_object<td_api::optimizeMemory>(),
               std::make_unique<TdOnOptimizeMemoryCallback<OnSuccess>>(this, std::move(query), std::move(on_success)));
}

td::Status Client::process_leave_chat_query(PromisedQueryPtr &query) {
  auto chat_id = query->arg("chat_id");

  check_chat(chat_id, AccessRights::Read, std::move(query), [this](int64 chat_id, PromisedQueryPtr query) {
    send_request(make_object<td_api::leaveChat>(chat_id), std::make_unique<TdOnOkQueryCallback>(std::move(query)));
  });
  return Status::OK();
}

td::Status Client::process_promote_chat_member_query(PromisedQueryPtr &query) {
  auto chat_id = query->arg("chat_id");
  TRY_RESULT(user_id, get_user_id(query.get()));
  auto can_manage_chat = to_bool(query->arg("can_manage_chat"));
  auto can_change_info = to_bool(query->arg("can_change_info"));
  auto can_post_messages = to_bool(query->arg("can_post_messages"));
  auto can_edit_messages = to_bool(query->arg("can_edit_messages"));
  auto can_delete_messages = to_bool(query->arg("can_delete_messages"));
  auto can_invite_users = to_bool(query->arg("can_invite_users"));
  auto can_restrict_members = to_bool(query->arg("can_restrict_members"));
  auto can_pin_messages = to_bool(query->arg("can_pin_messages"));
  auto can_promote_members = to_bool(query->arg("can_promote_members"));
  auto can_manage_voice_chats = to_bool(query->arg("can_manage_voice_chats"));
  auto is_anonymous = to_bool(query->arg("is_anonymous"));
  auto status = make_object<td_api::chatMemberStatusAdministrator>(
      td::string(), true, can_manage_chat, can_change_info, can_post_messages, can_edit_messages, can_delete_messages,
      can_invite_users, can_restrict_members, can_pin_messages, can_promote_members, can_manage_voice_chats,
      is_anonymous);
  check_chat(chat_id, AccessRights::Write, std::move(query),
             [this, user_id, status = std::move(status)](int64 chat_id, PromisedQueryPtr query) mutable {
               auto chat_info = get_chat(chat_id);
               CHECK(chat_info != nullptr);
               if (chat_info->type != ChatInfo::Type::Supergroup) {
                 return fail_query(400, "Bad Request: method is available for supergroup and channel chats only",
                                   std::move(query));
               }

               get_chat_member(
                   chat_id, user_id, std::move(query),
                   [this, chat_id, user_id, status = std::move(status)](object_ptr<td_api::chatMember> &&chat_member,
                                                                        PromisedQueryPtr query) mutable {
                     if (chat_member->status_->get_id() == td_api::chatMemberStatusAdministrator::ID) {
                       auto administrator =
                           static_cast<const td_api::chatMemberStatusAdministrator *>(chat_member->status_.get());
                       status->custom_title_ = std::move(administrator->custom_title_);
                     }

                     send_request(
                         make_object<td_api::setChatMemberStatus>(
                             chat_id, td_api::make_object<td_api::messageSenderUser>(user_id), std::move(status)),
                         std::make_unique<TdOnOkQueryCallback>(std::move(query)));
                   });
             });
  return Status::OK();
}

td::Status Client::process_set_chat_administrator_custom_title_query(PromisedQueryPtr &query) {
  auto chat_id = query->arg("chat_id");
  TRY_RESULT(user_id, get_user_id(query.get()));

  check_chat(chat_id, AccessRights::Write, std::move(query), [this, user_id](int64 chat_id, PromisedQueryPtr query) {
    if (get_chat_type(chat_id) != ChatType::Supergroup) {
      return fail_query(400, "Bad Request: method is available only for supergroups", std::move(query));
    }

    get_chat_member(
        chat_id, user_id, std::move(query),
        [this, chat_id, user_id](object_ptr<td_api::chatMember> &&chat_member, PromisedQueryPtr query) {
          if (chat_member->status_->get_id() == td_api::chatMemberStatusCreator::ID) {
            return fail_query(400, "Bad Request: only creator can edit their custom title", std::move(query));
          }
          if (chat_member->status_->get_id() != td_api::chatMemberStatusAdministrator::ID) {
            return fail_query(400, "Bad Request: user is not an administrator", std::move(query));
          }
          auto administrator = td_api::move_object_as<td_api::chatMemberStatusAdministrator>(chat_member->status_);
          if (!administrator->can_be_edited_) {
            return fail_query(400, "Bad Request: not enough rights to change custom title of the user",
                              std::move(query));
          }
          administrator->custom_title_ = query->arg("custom_title").str();

          send_request(make_object<td_api::setChatMemberStatus>(
                           chat_id, td_api::make_object<td_api::messageSenderUser>(user_id), std::move(administrator)),
                       std::make_unique<TdOnOkQueryCallback>(std::move(query)));
        });
  });
  return Status::OK();
}

td::Status Client::process_ban_chat_member_query(PromisedQueryPtr &query) {
  auto chat_id = query->arg("chat_id");
  TRY_RESULT(user_id, get_user_id(query.get()));
  int32 until_date = get_integer_arg(query.get(), "until_date", 0);
  auto revoke_messages = to_bool(query->arg("revoke_messages"));

  check_chat(chat_id, AccessRights::Write, std::move(query),
             [this, user_id, until_date, revoke_messages](int64 chat_id, PromisedQueryPtr query) {
               check_user_no_fail(user_id, std::move(query),
                                  [this, chat_id, user_id, until_date, revoke_messages](PromisedQueryPtr query) {
                                    send_request(make_object<td_api::banChatMember>(
                                                     chat_id, td_api::make_object<td_api::messageSenderUser>(user_id),
                                                     until_date, revoke_messages),
                                                 std::make_unique<TdOnOkQueryCallback>(std::move(query)));
                                  });
             });
  return Status::OK();
}

td::Status Client::process_restrict_chat_member_query(PromisedQueryPtr &query) {
  auto chat_id = query->arg("chat_id");
  TRY_RESULT(user_id, get_user_id(query.get()));
  int32 until_date = get_integer_arg(query.get(), "until_date", 0);
  bool allow_legacy = true;
  TRY_RESULT(permissions, get_chat_permissions(query.get(), allow_legacy));

  check_chat(chat_id, AccessRights::Write, std::move(query),
             [this, user_id, until_date, is_legacy = allow_legacy, permissions = std::move(permissions)](
                 int64 chat_id, PromisedQueryPtr query) mutable {
               if (get_chat_type(chat_id) != ChatType::Supergroup) {
                 return fail_query(400, "Bad Request: method is available only for supergroups", std::move(query));
               }

               get_chat_member(
                   chat_id, user_id, std::move(query),
                   [this, chat_id, user_id, until_date, is_legacy, permissions = std::move(permissions)](
                       object_ptr<td_api::chatMember> &&chat_member, PromisedQueryPtr query) mutable {
                     if (is_legacy && chat_member->status_->get_id() == td_api::chatMemberStatusRestricted::ID) {
                       auto restricted =
                           static_cast<const td_api::chatMemberStatusRestricted *>(chat_member->status_.get());
                       auto *old_permissions = restricted->permissions_.get();
                       permissions->can_send_polls_ = old_permissions->can_send_polls_;
                       permissions->can_change_info_ = old_permissions->can_change_info_;
                       permissions->can_invite_users_ = old_permissions->can_invite_users_;
                       permissions->can_pin_messages_ = old_permissions->can_pin_messages_;
                     }

                     send_request(make_object<td_api::setChatMemberStatus>(
                                      chat_id, td_api::make_object<td_api::messageSenderUser>(user_id),
                                      make_object<td_api::chatMemberStatusRestricted>(
                                          is_chat_member(chat_member->status_), until_date, std::move(permissions))),
                                  std::make_unique<TdOnOkQueryCallback>(std::move(query)));
                   });
             });
  return Status::OK();
}

td::Status Client::process_unban_chat_member_query(PromisedQueryPtr &query) {
  auto chat_id = query->arg("chat_id");
  TRY_RESULT(user_id, get_user_id(query.get()));
  auto only_if_banned = to_bool(query->arg("only_if_banned"));

  check_chat(chat_id, AccessRights::Write, std::move(query),
             [this, user_id, only_if_banned](int64 chat_id, PromisedQueryPtr query) {
               auto chat_info = get_chat(chat_id);
               CHECK(chat_info != nullptr);
               if (chat_info->type != ChatInfo::Type::Supergroup) {
                 return fail_query(400, "Bad Request: method is available for supergroup and channel chats only",
                                   std::move(query));
               }

               if (only_if_banned) {
                 get_chat_member(
                     chat_id, user_id, std::move(query),
                     [this, chat_id, user_id](object_ptr<td_api::chatMember> &&chat_member, PromisedQueryPtr query) {
                       if (chat_member->status_->get_id() != td_api::chatMemberStatusBanned::ID) {
                         return answer_query(td::JsonTrue(), std::move(query));
                       }

                       send_request(make_object<td_api::setChatMemberStatus>(
                                        chat_id, td_api::make_object<td_api::messageSenderUser>(user_id),
                                        make_object<td_api::chatMemberStatusLeft>()),
                                    std::make_unique<TdOnOkQueryCallback>(std::move(query)));
                     });
               } else {
                 check_user_no_fail(user_id, std::move(query), [this, chat_id, user_id](PromisedQueryPtr query) {
                   send_request(make_object<td_api::setChatMemberStatus>(
                                    chat_id, td_api::make_object<td_api::messageSenderUser>(user_id),
                                    make_object<td_api::chatMemberStatusLeft>()),
                                std::make_unique<TdOnOkQueryCallback>(std::move(query)));
                 });
               }
             });
  return Status::OK();
}

td::Status Client::process_get_sticker_set_query(PromisedQueryPtr &query) {
  auto name = query->arg("name");
  if (td::trim(to_lower(name)) == to_lower(GREAT_MINDS_SET_NAME)) {
    send_request(make_object<td_api::getStickerSet>(GREAT_MINDS_SET_ID),
                 std::make_unique<TdOnReturnStickerSetCallback>(this, true, std::move(query)));
  } else {
    send_request(make_object<td_api::searchStickerSet>(name.str()),
                 std::make_unique<TdOnReturnStickerSetCallback>(this, true, std::move(query)));
  }
  return Status::OK();
}

td::Status Client::process_upload_sticker_file_query(PromisedQueryPtr &query) {
  CHECK_IS_BOT();
  TRY_RESULT(user_id, get_user_id(query.get()));
  auto png_sticker = get_input_file(query.get(), "png_sticker");

  check_user(user_id, std::move(query),
             [this, user_id, png_sticker = std::move(png_sticker)](PromisedQueryPtr query) mutable {
               send_request(make_object<td_api::uploadStickerFile>(
                                user_id, make_object<td_api::inputStickerStatic>(std::move(png_sticker), "", nullptr)),
                            std::make_unique<TdOnReturnFileCallback>(this, std::move(query)));
             });
  return Status::OK();
}

td::Status Client::process_create_new_sticker_set_query(PromisedQueryPtr &query) {
  CHECK_IS_BOT();
  TRY_RESULT(user_id, get_user_id(query.get()));
  auto name = query->arg("name");
  auto title = query->arg("title");
  auto is_masks = to_bool(query->arg("contains_masks"));
  TRY_RESULT(stickers, get_input_stickers(query.get()));

  check_user(user_id, std::move(query),
             [this, user_id, title, name, is_masks, stickers = std::move(stickers)](PromisedQueryPtr query) mutable {
               send_request(make_object<td_api::createNewStickerSet>(user_id, title.str(), name.str(), is_masks,
                                                                     std::move(stickers), PSTRING() << "bot" << my_id_),
                            std::make_unique<TdOnReturnStickerSetCallback>(this, false, std::move(query)));
             });
  return Status::OK();
}

td::Status Client::process_add_sticker_to_set_query(PromisedQueryPtr &query) {
  CHECK_IS_BOT();
  TRY_RESULT(user_id, get_user_id(query.get()));
  auto name = query->arg("name");
  TRY_RESULT(stickers, get_input_stickers(query.get()));
  CHECK(!stickers.empty());

  check_user(user_id, std::move(query),
             [this, user_id, name, sticker = std::move(stickers[0])](PromisedQueryPtr query) mutable {
               send_request(make_object<td_api::addStickerToSet>(user_id, name.str(), std::move(sticker)),
                            std::make_unique<TdOnReturnStickerSetCallback>(this, false, std::move(query)));
             });
  return Status::OK();
}

td::Status Client::process_set_sticker_set_thumb_query(PromisedQueryPtr &query) {
  CHECK_IS_BOT();
  TRY_RESULT(user_id, get_user_id(query.get()));
  auto name = query->arg("name");
  auto thumbnail = get_input_file(query.get(), "thumb");
  check_user(user_id, std::move(query),
             [this, user_id, name, thumbnail = std::move(thumbnail)](PromisedQueryPtr query) mutable {
               send_request(make_object<td_api::setStickerSetThumbnail>(user_id, name.str(), std::move(thumbnail)),
                            std::make_unique<TdOnReturnStickerSetCallback>(this, false, std::move(query)));
             });
  return Status::OK();
}

td::Status Client::process_set_sticker_position_in_set_query(PromisedQueryPtr &query) {
  CHECK_IS_BOT();
  auto file_id = trim(query->arg("sticker"));
  if (file_id.empty()) {
    return Status::Error(400, "Sticker is not specified");
  }
  int32 position = get_integer_arg(query.get(), "position", -1);

  send_request(
      make_object<td_api::setStickerPositionInSet>(make_object<td_api::inputFileRemote>(file_id.str()), position),
      std::make_unique<TdOnOkQueryCallback>(std::move(query)));
  return Status::OK();
}

td::Status Client::process_delete_sticker_from_set_query(PromisedQueryPtr &query) {
  CHECK_IS_BOT();
  auto file_id = trim(query->arg("sticker"));
  if (file_id.empty()) {
    return Status::Error(400, "Sticker is not specified");
  }

  send_request(make_object<td_api::removeStickerFromSet>(make_object<td_api::inputFileRemote>(file_id.str())),
               std::make_unique<TdOnOkQueryCallback>(std::move(query)));
  return Status::OK();
}

td::Status Client::process_set_passport_data_errors_query(PromisedQueryPtr &query) {
  CHECK_IS_BOT();
  TRY_RESULT(user_id, get_user_id(query.get()));
  TRY_RESULT(passport_element_errors, get_passport_element_errors(query.get()));

  check_user(user_id, std::move(query),
             [this, user_id, errors = std::move(passport_element_errors)](PromisedQueryPtr query) mutable {
               send_request(make_object<td_api::setPassportElementErrors>(user_id, std::move(errors)),
                            std::make_unique<TdOnOkQueryCallback>(std::move(query)));
             });
  return Status::OK();
}

td::Status Client::process_send_custom_request_query(PromisedQueryPtr &query) {
  TRY_RESULT(method, get_required_string_arg(query.get(), "method"));
  auto parameters = query->arg("parameters");
  send_request(make_object<td_api::sendCustomRequest>(method.str(), parameters.str()),
               std::make_unique<TdOnSendCustomRequestCallback>(std::move(query)));
  return Status::OK();
}

td::Status Client::process_answer_custom_query_query(PromisedQueryPtr &query) {
  auto custom_query_id = td::to_integer<int64>(query->arg("custom_query_id"));
  auto data = query->arg("data");
  send_request(make_object<td_api::answerCustomQuery>(custom_query_id, data.str()),
               std::make_unique<TdOnOkQueryCallback>(std::move(query)));
  return Status::OK();
}

td::Status Client::process_get_updates_query(PromisedQueryPtr &query) {
  if (!webhook_url_.empty() || webhook_set_query_) {
    fail_query_conflict(
        "Conflict: can't use getUpdates method while webhook is active; use deleteWebhook to delete the webhook first",
        std::move(query));
    return Status::OK();
  }
  int32 offset = get_integer_arg(query.get(), "offset", 0);
  int32 limit = get_integer_arg(query.get(), "limit", 100, 1, 100);
  int32 timeout = get_integer_arg(query.get(), "timeout", 0, 0, LONG_POLL_MAX_TIMEOUT);

  update_allowed_update_types(query.get());

  auto now = td::Time::now_cached();
  if (offset == previous_get_updates_offset_ && timeout < 3 && now < previous_get_updates_start_time_ + 3.0) {
    timeout = 3;
  }
  previous_get_updates_offset_ = offset;
  previous_get_updates_start_time_ = now;
  do_get_updates(offset, limit, timeout, std::move(query));
  return Status::OK();
}

td::Status Client::process_set_webhook_query(PromisedQueryPtr &query) {
  Slice new_url;
  if (query->method() == "setwebhook") {
    new_url = query->arg("url");
  }

  auto now = td::Time::now_cached();
  if (!new_url.empty() && !query->is_internal()) {
    if (now < next_allowed_set_webhook_time_) {
      query->set_retry_after_error(1);
      return Status::OK();
    }
    next_allowed_set_webhook_time_ = now + 1;
  }

  // do not send warning just after webhook was deleted or set
  next_bot_updates_warning_time_ = td::max(next_bot_updates_warning_time_, now + BOT_UPDATES_WARNING_DELAY);

  int32 new_max_connections = new_url.empty() ? 0 : get_webhook_max_connections(query.get());
  Slice new_ip_address = new_url.empty() ? Slice() : query->arg("ip_address");
  bool new_fix_ip_address = new_url.empty() ? false : get_webhook_fix_ip_address(query.get());
  bool drop_pending_updates = to_bool(query->arg("drop_pending_updates"));
  if (webhook_set_query_) {
    // already updating webhook. Cancel previous request
    fail_query_conflict("Conflict: terminated by other setWebhook", std::move(webhook_set_query_));
  } else if (webhook_url_ == new_url && !has_webhook_certificate_ && query->file("certificate") == nullptr &&
             query->arg("certificate").empty() && new_max_connections == webhook_max_connections_ &&
             new_fix_ip_address == webhook_fix_ip_address_ &&
             (!new_fix_ip_address || new_ip_address == webhook_ip_address_) && !drop_pending_updates) {
    if (update_allowed_update_types(query.get())) {
      save_webhook();
    } else if (now > next_webhook_is_not_modified_warning_time_) {
      next_webhook_is_not_modified_warning_time_ = now + 300;
      LOG(WARNING) << "Webhook is not modified: \"" << new_url << '"';
    }
    answer_query(td::JsonTrue(), std::move(query),
                 new_url.empty() ? Slice("Webhook is already deleted") : Slice("Webhook is already set"));
    return Status::OK();
  }

  if (now > next_set_webhook_logging_time_ || webhook_url_ != new_url) {
    next_set_webhook_logging_time_ = now + 300;
    LOG(WARNING) << "Set webhook to " << new_url << ", max_connections = " << new_max_connections
                 << ", IP address = " << new_ip_address;
  }

  if (!new_url.empty()) {
    abort_long_poll(true);
  }

  webhook_generation_++;
  // need to close old webhook first
  if (!webhook_url_.empty()) {
    if (!webhook_id_.empty()) {
      send_closure_later(std::move(webhook_id_), &WebhookActor::close);
    }

    // wait for webhook_close callback
    webhook_query_type_ = WebhookQueryType::Cancel;
    webhook_set_query_ = std::move(query);
    return Status::OK();
  }
  do_set_webhook(std::move(query), false);
  return Status::OK();
}

td::Status Client::process_get_webhook_info_query(PromisedQueryPtr &query) {
  answer_query(JsonWebhookInfo(this), std::move(query));
  return Status::OK();
}

td::Status Client::process_get_file_query(PromisedQueryPtr &query) {
  td::string file_id = query->arg("file_id").str();
  check_remote_file_id(file_id, std::move(query), [this](object_ptr<td_api::file> file, PromisedQueryPtr query) {
    do_get_file(std::move(file), std::move(query));
  });
  return Status::OK();
}

//start custom methods impl

td::Status Client::process_get_message_info_query(PromisedQueryPtr &query) {
  auto chat_id = query->arg("chat_id");
  auto message_id = get_message_id(query.get(), "message_id");
  check_message(chat_id, message_id, false, AccessRights::Read, "message", std::move(query),
                [this](int64 chat_id, int64 message_id, PromisedQueryPtr query) {
                  auto message = get_message(chat_id, message_id);
                  answer_query(JsonMessage(message, false, "get message info", this), std::move(query));
                });

  return Status::OK();
}

td::Status Client::process_get_chat_members_query(PromisedQueryPtr &query) {
  auto chat_id = query->arg("chat_id");
  td::int32 offset = get_integer_arg(query.get(), "offset", 0);
  td::int32 limit = get_integer_arg(query.get(), "limit", 200, 0, 200);

  check_chat(
      chat_id, AccessRights::Read, std::move(query), [this, offset, limit](int64 chat_id, PromisedQueryPtr query) {
        auto chat_info = get_chat(chat_id);
        CHECK(chat_info != nullptr);
    switch (chat_info->type) {
      case ChatInfo::Type::Private:
        return fail_query(400, "Bad Request: there are no administrators in the private chat", std::move(query));
      case ChatInfo::Type::Group: {
        auto group_info = get_group_info(chat_info->group_id);
        CHECK(group_info != nullptr);
        return send_request(make_object<td_api::getBasicGroupFullInfo>(chat_info->group_id),
                            std::make_unique<TdOnGetGroupMembersCallback>(this, false, std::move(query)));
      }
      case ChatInfo::Type::Supergroup: {
        td_api::object_ptr<td_api::SupergroupMembersFilter> filter;
        td::string filter_name = td::to_lower(query->arg("filter"));
        auto query_ = query->arg("query");
        if (!query->empty()) {
          filter = td_api::make_object<td_api::supergroupMembersFilterSearch>(query_.str());
        } else if (filter_name == "members" || filter_name == "participants") {
          filter = td_api::make_object<td_api::supergroupMembersFilterRecent>();
        } else if (filter_name == "banned") {
          filter = td_api::make_object<td_api::supergroupMembersFilterBanned>();
        } else if (filter_name == "restricted") {
          filter = td_api::make_object<td_api::supergroupMembersFilterRestricted>();
        } else if (filter_name == "bots") {
          filter = td_api::make_object<td_api::supergroupMembersFilterBots>();
        } else if (filter_name == "admins" || filter_name == "administrators") {
          filter = td_api::make_object<td_api::supergroupMembersFilterAdministrators>();
        } else {
          fail_query_with_error(std::move(query), 400, "Invalid member type");
          return;
        }
        return send_request(
            make_object<td_api::getSupergroupMembers>(
                chat_info->supergroup_id, std::move(filter), offset, limit),
            std::make_unique<TdOnGetSupergroupMembersCallback>(this, get_chat_type(chat_id), std::move(query)));
      }
      case ChatInfo::Type::Unknown:
      default:
        UNREACHABLE();
    }
  });
  return Status::OK();
}

td::Status Client::process_delete_messages_query(PromisedQueryPtr &query) {
  auto chat_id = query->arg("chat_id");

  if (chat_id.empty()) {
    return Status::Error(400, "Chat identifier is not specified");
  }

  auto start = as_client_message_id(get_message_id(query.get(), "start"));
  auto end = as_client_message_id(get_message_id(query.get(), "end"));

  if (start == 0 || end == 0) {
    return Status::Error(400, "Message identifier is not specified");
  }

  if (start >= end) {
    return Status::Error(400, "Initial message identifier is not lower than last message identifier");
  }

  if (static_cast<td::uint32>(end-start) > parameters_->max_batch_operations) {
    return Status::Error(400, PSLICE() << "Too many operations: maximum number of batch operation is " << parameters_->max_batch_operations);
  }

  check_chat(chat_id, AccessRights::Write, std::move(query), [this, start, end](int64 chat_id, PromisedQueryPtr query) {
    if (get_chat_type(chat_id) != ChatType::Supergroup) {
      return fail_query(400, "Bad Request: method is available only for supergroups", std::move(query));
    }

    td::vector<td::int64> ids;
    ids.reserve(end-start+1);
    for (td::int32 i = start; i <= end; i++) {
      ids.push_back(as_tdlib_message_id(i));
    }

    if (!ids.empty()) {
      send_request(make_object<td_api::deleteMessages>(chat_id, std::move(ids), true),
                   std::make_unique<TdOnOkQueryCallback>(std::move(query)));
    }
  });

  return Status::OK();
}

td::Status Client::process_toggle_group_invites_query(PromisedQueryPtr &query) {
  answer_query(td::JsonFalse(), std::move(query), "Not implemented");
  return Status::OK();
}

td::Status Client::process_ping_query(PromisedQueryPtr &query) {
  send_request(make_object<td_api::pingProxy>(), std::make_unique<TdOnPingCallback>(std::move(query)));
  return Status::OK();
}

td::Status Client::process_get_memory_stats_query(PromisedQueryPtr &query) {
  send_request(make_object<td_api::getMemoryStatistics>(),
               std::make_unique<TdOnGetMemoryStatisticsCallback>(std::move(query)));
  return Status::OK();
}
//end custom methods impl
//start custom user methods impl

td::Status Client::process_get_chats_query(PromisedQueryPtr &query) {
  CHECK_IS_USER();
  td::int64 offset_chat_id = get_integer_arg(query.get(), "offset_chat_id", 0);
  send_request(make_object<td_api::getChats>(make_object<td_api::chatListMain>(), LLONG_MAX, offset_chat_id, 100),
               std::make_unique<TdOnGetChatsCallback>(this, std::move(query)));
  return Status::OK();
}

td::Status Client::process_get_common_chats_query(PromisedQueryPtr &query) {
  CHECK_IS_USER();
  TRY_RESULT(user_id, get_user_id(query.get()));
  td::int64 offset_chat_id = get_integer_arg(query.get(), "offset_chat_id", 0);

  send_request(make_object<td_api::getGroupsInCommon>(user_id, offset_chat_id, 100),
               std::make_unique<TdOnGetChatsCallback>(this, std::move(query)));
  return Status::OK();
}

td::Status Client::process_get_inactive_chats_query(PromisedQueryPtr &query) {
  CHECK_IS_USER();

  send_request(make_object<td_api::getInactiveSupergroupChats>(),
               std::make_unique<TdOnGetChatsCallback>(this, std::move(query)));
  return Status::OK();
}

td::Status Client::process_get_nearby_chats_query(PromisedQueryPtr &query) {
  CHECK_IS_USER();
  TRY_RESULT(location, get_location(query.get()));

  send_request(make_object<td_api::searchChatsNearby>(std::move(location)),
               std::make_unique<TdOnGetChatsNearbyCallback>(this, std::move(query)));
  return Status::OK();
}

td::Status Client::process_search_public_chats_query(PromisedQueryPtr &query) {
  CHECK_IS_USER();
  auto query_ = query->arg("query");

  send_request(make_object<td_api::searchPublicChats>(query_.str()),
               std::make_unique<TdOnGetChatsCallback>(this, std::move(query)));
  return Status::OK();
}

td::Status Client::process_set_poll_answer_query(PromisedQueryPtr &query) {
  CHECK_IS_USER();
  auto chat_id = query->arg("chat_id");
  TRY_RESULT(option_ids, get_int_array_arg<td::int32>(query.get(), "option_ids"));

  check_chat(chat_id, AccessRights::Read, std::move(query),
             [this, option_ids = std::move(option_ids)](int64 chat_id, PromisedQueryPtr query) mutable {
               auto message_id = get_message_id(query.get());
               send_request(make_object<td_api::setPollAnswer>(chat_id, message_id, std::move(option_ids)),
                            std::make_unique<TdOnOkQueryCallback>(std::move(query)));
             });

  return Status::OK();
}

td::Status Client::process_join_chat_query(PromisedQueryPtr &query) {
  CHECK_IS_USER();
  auto chat_id = query->arg("chat_id");
  auto invite_link = query->arg("invite_link");

  if (!chat_id.empty()) {
    check_chat(chat_id, AccessRights::Read, std::move(query), [this](int64 chat_id, PromisedQueryPtr query) {
      send_request(make_object<td_api::joinChat>(chat_id),
                   std::make_unique<TdOnJoinChatCallback>(this, std::move(query), chat_id));
    });
  } else if (!invite_link.empty()) {
    send_request(make_object<td_api::joinChatByInviteLink>(invite_link.str()),
                 std::make_unique<TdOnReturnChatCallback>(this, std::move(query)));
  } else {
    fail_query(400, "Bad request: Please specify chat_id or invite_link", std::move(query));
  }

  return Status::OK();
}

td::Status Client::process_add_chat_member_query(PromisedQueryPtr &query) {
  CHECK_IS_USER();
  auto chat_id = query->arg("chat_id");
  TRY_RESULT(user_id, get_user_id(query.get()))

  check_chat(chat_id, AccessRights::Write, std::move(query),
             [this, user_id](int64 chat_id, PromisedQueryPtr query) mutable {
               auto chat = get_chat(chat_id);
               if (chat->type == ChatInfo::Type::Supergroup) {
                 std::vector<td::int32> user_ids{user_id};
                 send_request(make_object<td_api::addChatMembers>(chat_id, std::move(user_ids)),
                              std::make_unique<TdOnOkQueryCallback>(std::move(query)));
               } else if (chat->type == ChatInfo::Type::Group) {
                 send_request(make_object<td_api::addChatMember>(chat_id, user_id, 0),
                              std::make_unique<TdOnOkQueryCallback>(std::move(query)));
               }
             });
  return Status::OK();
}

td::Status Client::process_report_chat_query(PromisedQueryPtr &query) {
  CHECK_IS_USER();
  auto chat_id = query->arg("chat_id");
  TRY_RESULT(reason, get_report_reason(query.get()));
  TRY_RESULT(message_ids, get_int_array_arg<td::int64>(query.get(), "message_ids", true));

  check_chat(chat_id, AccessRights::Read, std::move(query),
             [this, reason = std::move(reason), message_ids = std::move(message_ids)](int64 chat_id,
                                                                                      PromisedQueryPtr query) mutable {

               send_request(make_object<td_api::reportChat>(chat_id, std::move(message_ids), std::move(reason), reason->get_id() == td_api::chatReportReasonCustom::ID ? query->arg("reason").str() : td::string()),
                            std::make_unique<TdOnOkQueryCallback>(std::move(query)));
             });
  return Status::OK();
}

td::Status Client::process_create_chat_query(PromisedQueryPtr &query) {
  CHECK_IS_USER();
  auto chat_type = query->arg("type");
  auto title = query->arg("title");
  auto description = query->arg("description");

  if (chat_type == "supergroup") {
    send_request(make_object<td_api::createNewSupergroupChat>(title.str(), false, description.str(), nullptr, false),
                 std::make_unique<TdOnReturnChatCallback>(this, std::move(query)));
  } else if (chat_type == "channel") {
    send_request(make_object<td_api::createNewSupergroupChat>(title.str(), true, description.str(), nullptr, false),
                 std::make_unique<TdOnReturnChatCallback>(this, std::move(query)));
  } else if (chat_type == "group") {
    TRY_RESULT(initial_members, get_int_array_arg<td::int32>(query.get(), "user_ids"))
    send_request(make_object<td_api::createNewBasicGroupChat>(std::move(initial_members), title.str()),
                 std::make_unique<TdOnReturnChatCallback>(this, std::move(query)));
  } else {
    return Status::Error(400, "Chat type is not specified");
  }
  return Status::OK();
}

td::Status Client::process_search_messages_query(PromisedQueryPtr &query) {
  CHECK_IS_USER();
  auto query_ = query->arg("query");
  auto offset_date = get_integer_arg(query.get(), "offset_date", 0);
  auto offset_chat_id = get_int64_arg(query.get(), "offset_chat_id", 0);
  auto offset_message_id = get_int64_arg(query.get(), "offset_message_id", 0);
  TRY_RESULT(filter, get_search_messages_filter(query.get()));
  auto min_date = get_integer_arg(query.get(), "min_date", 0);
  auto max_date = get_integer_arg(query.get(), "max_date", 0);

  send_request(make_object<td_api::searchMessages>(nullptr, query_.str(), offset_date, offset_chat_id,
                                                   offset_message_id, 100, std::move(filter), min_date, max_date),
               std::make_unique<TdOnReturnMessagesCallback>(this, std::move(query)));
  return Status::OK();
}

td::Status Client::process_search_chat_messages_query(PromisedQueryPtr &query) {
  CHECK_IS_USER();
  auto chat_id = query->arg("chat_id");
  auto query_ = query->arg("query");
  auto sender_user_id = get_integer_arg(query.get(), "sender_user_id", 0);
  auto sender = make_object<td_api::messageSenderUser>(sender_user_id);
  if (sender_user_id == 0) {
    sender = nullptr;
  }
  auto from_message_id = get_int64_arg(query.get(), "from_message_id", 0);
  TRY_RESULT(filter, get_search_messages_filter(query.get()));

  check_chat(chat_id, AccessRights::Read, std::move(query),
             [this, query_, sender = std::move(sender), from_message_id, filter = std::move(filter)](
                 int64 chat_id, PromisedQueryPtr query) mutable {
               send_request(make_object<td_api::searchChatMessages>(chat_id, query_.str(), std::move(sender),
                                                                    from_message_id, 0, 100, std::move(filter), 0),
                            std::make_unique<TdOnReturnMessagesCallback>(this, std::move(query)));
             });
  return Status::OK();
}

td::Status Client::process_get_callback_query_answer_query(PromisedQueryPtr &query) {
  CHECK_IS_USER();
  auto chat_id = query->arg("chat_id");
  auto message_id = get_message_id(query.get());
  auto callback_data = query->arg("callback_data");
  auto payload = make_object<td_api::callbackQueryPayloadData>(callback_data.str());
  check_chat(chat_id, AccessRights::Read, std::move(query),
             [this, message_id, payload = std::move(payload)](int64 chat_id, PromisedQueryPtr query) mutable {
               send_request(make_object<td_api::getCallbackQueryAnswer>(chat_id, message_id, std::move(payload)),
                            std::make_unique<TdOnGetCallbackQueryAnswerCallback>(std::move(query)));
             });
  return Status::OK();
}

td::Status Client::process_delete_chat_history_query(PromisedQueryPtr &query) {
  CHECK_IS_USER();
  auto chat_id = query->arg("chat_id");
  bool for_everyone = to_bool(query->arg("for_everyone"));
  bool remove_from_chat_list = to_bool(query->arg("remove_from_chat_list"));

  check_chat(chat_id, AccessRights::Read, std::move(query),
             [this, for_everyone, remove_from_chat_list](int64 chat_id, PromisedQueryPtr query) mutable {
               send_request(make_object<td_api::deleteChatHistory>(chat_id, for_everyone, remove_from_chat_list),
                            std::make_unique<TdOnOkQueryCallback>(std::move(query)));
             });
  return Status::OK();
}

td::Status Client::process_get_scheduled_messages_query(PromisedQueryPtr &query) {
  CHECK_IS_USER();
  auto chat_id = query->arg("chat_id");
  check_chat(chat_id, AccessRights::Read, std::move(query), [this](int64 chat_id, PromisedQueryPtr query) mutable {
    send_request(make_object<td_api::getChatScheduledMessages>(chat_id),
                 std::make_unique<TdOnReturnMessagesCallback>(this, std::move(query)));
  });
  return Status::OK();
}

td::Status Client::process_edit_message_scheduling_query(PromisedQueryPtr &query) {
  CHECK_IS_USER();
  auto chat_id = query->arg("chat_id");
  auto message_id = get_message_id(query.get());
  TRY_RESULT(send_at, get_message_scheduling_state(query.get()));
  check_chat(chat_id, AccessRights::Read, std::move(query),
             [this, message_id, send_at = std::move(send_at)](int64 chat_id, PromisedQueryPtr query) mutable {
               send_request(make_object<td_api::editMessageSchedulingState>(chat_id, message_id, std::move(send_at)),
                            std::make_unique<TdOnOkQueryCallback>(std::move(query)));
             });
  return Status::OK();
}

//end custom user methods impl
//start custom auth methods impl

void Client::process_auth_phone_number_query(PromisedQueryPtr &query) {
  td::MutableSlice r_phone_number = query->arg("phone_number");
  if (r_phone_number.size() < 5 || r_phone_number.size() > 15) {
    return fail_query(401, "Unauthorized: invalid phone number specified", std::move(query));
  }
  td::int64 phone_number = 0;
  for (char const &c : r_phone_number) {
    if (isdigit(c)) {
      phone_number = phone_number * 10 + (c - 48);
    }
  }
  if (authorization_state_->get_id() != td_api::authorizationStateWaitPhoneNumber::ID) {
    return fail_query(400, "Bad Request: currently not waiting for a phone_number", std::move(query));
  }
  send_request(make_object<td_api::setAuthenticationPhoneNumber>(td::to_string(phone_number), nullptr),
               std::make_unique<TdOnAuthorizationQueryCallback>(this, std::move(query), true));
}

void Client::process_authcode_query(PromisedQueryPtr &query) {
  auto code = query->arg("code");
  if (code.empty()) {
    return fail_query(400, "Bad Request: code not found", std::move(query));
  }
  if (authorization_state_->get_id() != td_api::authorizationStateWaitCode::ID) {
    return fail_query(400, "Bad Request: currently not waiting for a code", std::move(query));
  }
  send_request(make_object<td_api::checkAuthenticationCode>(code.str()),
               std::make_unique<TdOnAuthorizationQueryCallback>(this, std::move(query)));
}

void Client::process_2fapassword_query(PromisedQueryPtr &query) {
  auto password = query->arg("password");
  if (password.empty()) {
    return fail_query(400, "Bad Request: password not found", std::move(query));
  }
  if (authorization_state_->get_id() != td_api::authorizationStateWaitPassword::ID) {
    return fail_query(400, "Bad Request: currently not waiting for a password", std::move(query));
  }
  send_request(make_object<td_api::checkAuthenticationPassword>(password.str()),
               std::make_unique<TdOnAuthorizationQueryCallback>(this, std::move(query)));
}

void Client::process_register_user_query(PromisedQueryPtr &query) {
  auto first_name = query->arg("first_name");
  if (first_name.empty()) {
    return fail_query(400, "Bad Request: first_name not found", std::move(query));
  }
  auto last_name = query->arg("last_name");
  if (authorization_state_->get_id() != td_api::authorizationStateWaitRegistration::ID) {
    return fail_query(400, "Bad Request: currently not waiting for registration", std::move(query));
  }
  send_request(make_object<td_api::registerUser>(first_name.str(), last_name.str()),
               std::make_unique<TdOnAuthorizationQueryCallback>(this, std::move(query)));
}
//end custom auth methods impl

void Client::do_get_file(object_ptr<td_api::file> file, PromisedQueryPtr query) {
  if ((!parameters_->local_mode_ || !parameters_->no_file_limit_) &&
      td::max(file->expected_size_, file->local_->downloaded_size_) > MAX_DOWNLOAD_FILE_SIZE) {  // speculative check
    return fail_query(400, "Bad Request: file is too big", std::move(query));
  }

  auto file_id = file->id_;
  file_download_listeners_[file_id].push_back(std::move(query));
  if (file->local_->is_downloading_completed_) {
    Slice relative_path = td::PathView::relative(file->local_->path_, dir_, true);
    if (!relative_path.empty()) {
      auto r_stat = td::stat(file->local_->path_);
      if (r_stat.is_ok() && r_stat.ok().is_reg_ && r_stat.ok().size_ == file->size_) {
        return on_file_download(file_id, std::move(file));
      }
    }
  }

  send_request(make_object<td_api::downloadFile>(file_id, 1, 0, 0, false),
               std::make_unique<TdOnDownloadFileCallback>(this, file_id));
}

bool Client::is_file_being_downloaded(int32 file_id) const {
  return file_download_listeners_.count(file_id) > 0;
}

void Client::on_file_download(int32 file_id, td::Result<object_ptr<td_api::file>> r_file) {
  auto it = file_download_listeners_.find(file_id);
  if (it == file_download_listeners_.end()) {
    return;
  }
  auto queries = std::move(it->second);
  file_download_listeners_.erase(it);
  download_started_file_ids_.erase(file_id);
  for (auto &query : queries) {
    if (r_file.is_error()) {
      const auto &error = r_file.error();
      fail_query_with_error(std::move(query), error.code(), error.public_message());
    } else {
      answer_query(JsonFile(r_file.ok().get(), this), std::move(query));
    }
  }
}

void Client::webhook_verified(td::string cached_ip_address) {
  if (get_link_token() != webhook_generation_) {
    return;
  }
  bool need_save = webhook_set_query_ || cached_ip_address != webhook_ip_address_;
  webhook_ip_address_ = cached_ip_address;
  if (webhook_set_query_) {
    LOG(WARNING) << "Webhook verified";
    answer_query(td::JsonTrue(), std::move(webhook_set_query_), "Webhook was set");
  }
  if (need_save) {
    save_webhook();
  }
}

void Client::save_webhook() const {
  td::string value;
  if (has_webhook_certificate_) {
    value += "cert/";
  }
  value += PSTRING() << "#maxc" << webhook_max_connections_ << '/';
  if (!webhook_ip_address_.empty()) {
    value += PSTRING() << "#ip" << webhook_ip_address_ << '/';
  }
  if (webhook_fix_ip_address_) {
    value += "#fix_ip/";
  }
  if (allowed_update_types_ != DEFAULT_ALLOWED_UPDATE_TYPES) {
    value += PSTRING() << "#allow" << allowed_update_types_ << '/';
  }
  value += webhook_url_;
  LOG(INFO) << "Save webhook " << value;
  parameters_->shared_data_->webhook_db_->set(bot_token_with_dc_, value);
}

void Client::webhook_success() {
  next_bot_updates_warning_time_ = td::Time::now() + BOT_UPDATES_WARNING_DELAY;
  if (was_bot_updates_warning_) {
    send_request(make_object<td_api::setBotUpdatesStatus>(0, ""), std::make_unique<TdOnOkCallback>());
    was_bot_updates_warning_ = false;
  }
}

void Client::webhook_error(Status status) {
  CHECK(status.is_error());
  last_webhook_error_date_ = get_unix_time();
  last_webhook_error_ = std::move(status);

  auto pending_update_count = get_pending_update_count();
  if (pending_update_count >= MIN_PENDING_UPDATES_WARNING && td::Time::now() > next_bot_updates_warning_time_) {
    send_request(make_object<td_api::setBotUpdatesStatus>(td::narrow_cast<int32>(pending_update_count),
                                                          "Webhook error. " + last_webhook_error_.message().str()),
                 std::make_unique<TdOnOkCallback>());
    next_bot_updates_warning_time_ = td::Time::now_cached() + BOT_UPDATES_WARNING_DELAY;
    was_bot_updates_warning_ = true;
  }
}

void Client::webhook_closed(Status status) {
  LOG(WARNING) << "Webhook closed: " << status
               << ", webhook_query_type = " << (webhook_query_type_ == WebhookQueryType::Verify ? "verify" : "change");
  webhook_id_.release();
  webhook_url_ = td::string();
  if (has_webhook_certificate_) {
    td::unlink(get_webhook_certificate_path()).ignore();
    has_webhook_certificate_ = false;
  }
  webhook_max_connections_ = 0;
  webhook_ip_address_ = td::string();
  webhook_fix_ip_address_ = false;
  webhook_set_time_ = td::Time::now();
  last_webhook_error_date_ = 0;
  last_webhook_error_ = Status::OK();
  parameters_->shared_data_->webhook_db_->erase(bot_token_with_dc_);

  if (webhook_set_query_) {
    if (webhook_query_type_ == WebhookQueryType::Verify) {
      fail_query(400, PSLICE() << "Bad Request: bad webhook: " << status.message(), std::move(webhook_set_query_));
    } else {
      do_set_webhook(std::move(webhook_set_query_), true);
    }
  }
}

void Client::hangup_shared() {
  webhook_closed(Status::Error("Unknown"));
}

td::string Client::get_webhook_certificate_path() const {
  return dir_ + "cert.pem";
}

td::int32 Client::get_webhook_max_connections(const Query *query) const {
  auto default_value = parameters_->default_max_webhook_connections_;
  auto max_value = parameters_->local_mode_ ? 100000 : 100;
  return get_integer_arg(query, "max_connections", default_value, 1, max_value);
}

bool Client::get_webhook_fix_ip_address(const Query *query) {
  if (query->is_internal()) {
    return query->has_arg("fix_ip_address");
  }
  return !query->arg("ip_address").empty();
}

void Client::do_set_webhook(PromisedQueryPtr query, bool was_deleted) {
  CHECK(webhook_url_.empty());
  if (to_bool(query->arg("drop_pending_updates"))) {
    clear_tqueue();
  }
  Slice new_url;
  if (query->method() == "setwebhook") {
    new_url = query->arg("url");
  }
  if (!new_url.empty()) {
    auto url = td::parse_url(new_url, td::HttpUrl::Protocol::Https);
    if (url.is_error()) {
      return fail_query(400, "Bad Request: invalid webhook URL specified", std::move(query));
    }
    auto *cert_file_ptr = query->file("certificate");
    has_webhook_certificate_ = false;
    if (cert_file_ptr != nullptr) {
      auto size = cert_file_ptr->size;
      if (size > MAX_CERTIFICATE_FILE_SIZE) {
        return fail_query(400, PSLICE() << "Bad Request: certificate size is too big (" << size << " bytes)",
                          std::move(query));
      }
      auto from_path = cert_file_ptr->temp_file_name;
      auto to_path = get_webhook_certificate_path();
      auto status = td::copy_file(from_path, to_path, size);
      if (status.is_error()) {
        return fail_query(500, "Internal Server Error: failed to save certificate", std::move(query));
      }
      has_webhook_certificate_ = true;
    }

    if (query->is_internal() && query->arg("certificate") == "previous") {
      has_webhook_certificate_ = true;
    }
    webhook_url_ = new_url.str();
    webhook_set_time_ = td::Time::now();
    webhook_max_connections_ = get_webhook_max_connections(query.get());
    webhook_ip_address_ = query->arg("ip_address").str();
    webhook_fix_ip_address_ = get_webhook_fix_ip_address(query.get());
    last_webhook_error_date_ = 0;
    last_webhook_error_ = Status::OK();

    update_allowed_update_types(query.get());

    LOG(WARNING) << "Create " << (has_webhook_certificate_ ? "" : "not ") << "self signed webhook: " << url.ok();
    auto webhook_actor_name = PSTRING() << "Webhook " << url.ok();
    webhook_id_ = td::create_actor<WebhookActor>(
        webhook_actor_name, actor_shared(this, webhook_generation_), tqueue_id_, url.move_as_ok(),
        has_webhook_certificate_ ? get_webhook_certificate_path() : "", webhook_max_connections_, query->is_internal(),
        webhook_ip_address_, webhook_fix_ip_address_, parameters_);
    // wait for webhook verified or webhook callback
    webhook_query_type_ = WebhookQueryType::Verify;
    webhook_set_query_ = std::move(query);
  } else {
    answer_query(td::JsonTrue(), std::move(query),
                 was_deleted ? Slice("Webhook was deleted") : Slice("Webhook is already deleted"));
  }
}

void Client::do_send_message(object_ptr<td_api::InputMessageContent> input_message_content, PromisedQueryPtr query) {
  auto chat_id = query->arg("chat_id");
  auto reply_to_message_id = get_message_id(query.get(), "reply_to_message_id");
  auto allow_sending_without_reply = to_bool(query->arg("allow_sending_without_reply"));
  auto disable_notification = to_bool(query->arg("disable_notification"));
  auto r_reply_markup = get_reply_markup(query.get());
  if (r_reply_markup.is_error()) {
    return fail_query_with_error(std::move(query), 400, r_reply_markup.error().message());
  }
  auto reply_markup = r_reply_markup.move_as_ok();
  if (reply_markup != nullptr && is_user_) {
    return fail_query_with_error(std::move(query), 405, "Method Not Allowed: reply markup not available as user.");
  }

  auto r_send_at = get_message_scheduling_state(query.get());
  if (r_send_at.is_error()) {
    return fail_query_with_error(std::move(query), 400, r_send_at.error().message());
  }
  auto send_at = r_send_at.move_as_ok();

  resolve_reply_markup_bot_usernames(
      std::move(reply_markup), std::move(query),
      [this, chat_id = chat_id.str(), reply_to_message_id, allow_sending_without_reply, disable_notification,
       input_message_content = std::move(input_message_content),
       send_at = std::move(send_at)](object_ptr<td_api::ReplyMarkup> reply_markup, PromisedQueryPtr query) mutable {
        auto on_success = [this, disable_notification, input_message_content = std::move(input_message_content),
                           reply_markup = std::move(reply_markup), send_at = std::move(send_at)](
                              int64 chat_id, int64 reply_to_message_id, PromisedQueryPtr query) mutable {
          send_request(make_object<td_api::sendMessage>(chat_id, 0, reply_to_message_id,
                                                        get_message_send_options(disable_notification, std::move(send_at)),
                                                        std::move(reply_markup), std::move(input_message_content)),
                       std::make_unique<TdOnSendMessageCallback>(this, std::move(query)));
        };
        check_message(chat_id, reply_to_message_id, reply_to_message_id <= 0 || allow_sending_without_reply,
                      AccessRights::Write, "replied message", std::move(query), std::move(on_success));
      });
}

td::int64 Client::get_send_message_query_id(PromisedQueryPtr query, bool is_multisend) {
  auto query_id = current_send_message_query_id_++;
  auto &pending_query = pending_send_message_queries_[query_id];
  pending_query.query = std::move(query);
  pending_query.is_multisend = is_multisend;
  return query_id;
}

void Client::on_sent_message(object_ptr<td_api::message> &&message, int64 query_id) {
  CHECK(message != nullptr);
  int64 chat_id = message->chat_id_;
  int64 message_id = message->id_;
  int64 reply_to_message_id = message->reply_to_message_id_;
  if (reply_to_message_id > 0) {
    CHECK(message->reply_in_chat_id_ == chat_id);
    bool is_inserted = yet_unsent_reply_message_ids_[{chat_id, reply_to_message_id}].insert(message_id).second;
    CHECK(is_inserted);
  }

  FullMessageId yet_unsent_message_id{chat_id, message_id};
  YetUnsentMessage yet_unsent_message;
  yet_unsent_message.reply_to_message_id = reply_to_message_id;
  yet_unsent_message.send_message_query_id = query_id;
  auto emplace_result = yet_unsent_messages_.emplace(yet_unsent_message_id, yet_unsent_message);
  CHECK(emplace_result.second);
  pending_send_message_queries_[query_id].awaited_messages++;
}

void Client::abort_long_poll(bool from_set_webhook) {
  if (long_poll_query_) {
    Slice message;
    if (from_set_webhook) {
      message = Slice("Conflict: terminated by setWebhook request");
    } else {
      message =
          Slice("Conflict: terminated by other getUpdates request; make sure that only one bot instance is running");
    }
    fail_query_conflict(message, std::move(long_poll_query_));
  }
}

void Client::fail_query_conflict(Slice message, PromisedQueryPtr &&query) {
  auto now = td::Time::now_cached();
  if (now >= next_get_updates_conflict_time_) {
    fail_query(409, message, std::move(query));
    next_get_updates_conflict_time_ = now + 3.0;
  } else {
    td::create_actor<td::SleepActor>(
        "FailQueryConflictSleepActor", 3.0,
        td::PromiseCreator::lambda([message = message.str(), query = std::move(query)](td::Result<> result) mutable {
          fail_query(409, message, std::move(query));
        }))
        .release();
  }
}

class Client::JsonUpdates : public Jsonable {
 public:
  explicit JsonUpdates(td::Span<td::TQueue::Event> updates) : updates_(updates) {
  }
  void store(JsonValueScope *scope) const {
    auto array = scope->enter_array();
    int left_len = 1 << 22;
    for (auto &update : updates_) {
      left_len -= 50 + td::narrow_cast<int>(update.data.size());
      if (left_len <= 0) {
        break;
      }
      array << JsonUpdate(update.id.value(), update.data);
    }
  }

 private:
  td::Span<td::TQueue::Event> updates_;
};

void Client::do_get_updates(int32 offset, int32 limit, int32 timeout, PromisedQueryPtr query) {
  auto &tqueue = parameters_->shared_data_->tqueue_;
  LOG(DEBUG) << "Get updates with offset = " << offset << ", limit = " << limit << " and timeout = " << timeout;
  LOG(DEBUG) << "Queue head = " << tqueue->get_head(tqueue_id_) << ", queue tail = " << tqueue->get_tail(tqueue_id_);

  if (offset <= 0) {
    auto head = tqueue->get_head(tqueue_id_);
    if (!head.empty() && offset < 0) {
      // negative offset is counted from the end
      auto tail = tqueue->get_tail(tqueue_id_);
      CHECK(!tail.empty());
      offset += tail.value();
    }
    if (offset < head.value()) {
      offset = head.value();
    }
  }

  auto updates = mutable_span(parameters_->shared_data_->event_buffer_, SharedData::TQUEUE_EVENT_BUFFER_SIZE);
  updates.truncate(limit);
  td::TQueue::EventId from;
  size_t total_size = 0;
  if (offset <= 0) {
    // queue is not created yet
    updates = {};
  } else {
    bool is_ok = false;
    auto r_offset = td::TQueue::EventId::from_int32(offset);
    auto now = get_unix_time();
    if (r_offset.is_ok()) {
      from = r_offset.ok();
      auto r_total_size = tqueue->get(tqueue_id_, from, true, now, updates);
      if (r_total_size.is_ok()) {
        is_ok = true;
        total_size = r_total_size.move_as_ok();
      }
    }
    if (!is_ok) {
      from = tqueue->get_head(tqueue_id_);
      auto r_total_size = tqueue->get(tqueue_id_, from, true, now, updates);
      CHECK(r_total_size.is_ok());
      total_size = r_total_size.move_as_ok();
    }
  }
  CHECK(total_size >= updates.size());
  total_size -= updates.size();

  bool need_warning = false;
  if (total_size <= MIN_PENDING_UPDATES_WARNING / 2) {
    if (last_pending_update_count_ > MIN_PENDING_UPDATES_WARNING) {
      need_warning = true;
      last_pending_update_count_ = MIN_PENDING_UPDATES_WARNING;
    }
  } else if (total_size >= last_pending_update_count_) {
    need_warning = true;
    while (total_size >= last_pending_update_count_) {
      last_pending_update_count_ *= 2;
    }
  }
  if (need_warning) {
    LOG(WARNING) << "Found " << updates.size() << " updates out of " << (total_size + updates.size())
                 << " after last getUpdates call " << (query->start_timestamp() - previous_get_updates_finish_time_)
                 << " seconds ago in " << (td::Time::now() - query->start_timestamp()) << " seconds";
  } else {
    LOG(DEBUG) << "Found " << updates.size() << " updates out of " << total_size << " from " << from;
  }

  if (timeout != 0 && updates.size() == 0) {
    abort_long_poll(false);
    long_poll_offset_ = offset;
    long_poll_limit_ = limit;
    long_poll_query_ = std::move(query);
    long_poll_was_wakeup_ = false;
    long_poll_hard_timeout_ = td::Time::now_cached() + timeout;
    long_poll_slot_.set_event(td::EventCreator::raw(actor_id(), static_cast<td::uint64>(0)));
    long_poll_slot_.set_timeout_at(long_poll_hard_timeout_);
    return;
  }
  previous_get_updates_finish_time_ = td::Time::now();
  next_bot_updates_warning_time_ = td::Time::now() + BOT_UPDATES_WARNING_DELAY;
  if (total_size == updates.size() && was_bot_updates_warning_) {
    send_request(make_object<td_api::setBotUpdatesStatus>(0, ""), std::make_unique<TdOnOkCallback>());
    was_bot_updates_warning_ = false;
  }
  answer_query(JsonUpdates(updates), std::move(query));
}

void Client::long_poll_wakeup(bool force_flag) {
  if (!long_poll_query_) {
    auto pending_update_count = get_pending_update_count();
    if (pending_update_count >= MIN_PENDING_UPDATES_WARNING && td::Time::now() > next_bot_updates_warning_time_) {
      send_request(make_object<td_api::setBotUpdatesStatus>(td::narrow_cast<int32>(pending_update_count),
                                                            "The getUpdates method is not called for too long"),
                   std::make_unique<TdOnOkCallback>());
      next_bot_updates_warning_time_ =
          td::Time::now_cached() + BOT_UPDATES_WARNING_DELAY;  // do not send warnings too often
      was_bot_updates_warning_ = true;
    }
    return;
  }
  if (force_flag) {
    do_get_updates(long_poll_offset_, long_poll_limit_, 0, std::move(long_poll_query_));
  } else {
    double now = td::Time::now();
    if (!long_poll_was_wakeup_) {
      long_poll_hard_timeout_ = td::min(now + LONG_POLL_MAX_DELAY, long_poll_hard_timeout_);
      long_poll_was_wakeup_ = true;
    }
    double timeout = td::min(now + LONG_POLL_WAIT_AFTER, long_poll_hard_timeout_);
    long_poll_slot_.set_event(td::EventCreator::raw(actor_id(), static_cast<td::uint64>(0)));
    long_poll_slot_.set_timeout_at(timeout);
  }
}

void Client::add_user(std::unordered_map<int32, UserInfo> &users, object_ptr<td_api::user> &&user) {
  auto user_info = &users[user->id_];
  user_info->first_name = std::move(user->first_name_);
  user_info->last_name = std::move(user->last_name_);
  user_info->username = std::move(user->username_);
  user_info->language_code = std::move(user->language_code_);

  // start custom properties
  user_info->is_verified = user->is_verified_;
  user_info->is_scam = user->is_scam_;
  //end custom properties

  user_info->have_access = user->have_access_;

  switch (user->type_->get_id()) {
    case td_api::userTypeRegular::ID:
      user_info->type = UserInfo::Type::Regular;
      break;
    case td_api::userTypeBot::ID: {
      user_info->type = UserInfo::Type::Bot;
      auto *bot = static_cast<const td_api::userTypeBot *>(user->type_.get());
      user_info->can_join_groups = bot->can_join_groups_;
      user_info->can_read_all_group_messages = bot->can_read_all_group_messages_;
      user_info->is_inline_bot = bot->is_inline_;
      break;
    }
    case td_api::userTypeDeleted::ID:
      user_info->type = UserInfo::Type::Deleted;
      break;
    case td_api::userTypeUnknown::ID:
      user_info->type = UserInfo::Type::Unknown;
      break;
    default:
      UNREACHABLE();
      break;
  }
}

const Client::UserInfo *Client::get_user_info(int32 user_id) const {
  auto it = users_.find(user_id);
  return it == users_.end() ? nullptr : &it->second;
}

void Client::set_user_bio(int32 user_id, td::string &&bio) {
  auto user_info = &users_[user_id];
  user_info->bio = std::move(bio);
}

void Client::add_group(std::unordered_map<int32, GroupInfo> &groups, object_ptr<td_api::basicGroup> &&group) {
  auto group_info = &groups[group->id_];
  group_info->member_count = group->member_count_;
  group_info->left = group->status_->get_id() == td_api::chatMemberStatusLeft::ID;
  group_info->kicked = group->status_->get_id() == td_api::chatMemberStatusBanned::ID;
  group_info->is_active = group->is_active_;
  group_info->upgraded_to_supergroup_id = group->upgraded_to_supergroup_id_;
  if (!group_info->left && !group_info->kicked && group_info->member_count == 0) {
    group_info->member_count = 1;
  }
}

const Client::GroupInfo *Client::get_group_info(int32 group_id) const {
  auto it = groups_.find(group_id);
  return it == groups_.end() ? nullptr : &it->second;
}

void Client::set_group_description(int32 group_id, td::string &&descripton) {
  auto group_info = &groups_[group_id];
  group_info->description = std::move(descripton);
}

void Client::set_group_invite_link(int32 group_id, td::string &&invite_link) {
  auto group_info = &groups_[group_id];
  group_info->invite_link = std::move(invite_link);
}

void Client::add_supergroup(std::unordered_map<int32, SupergroupInfo> &supergroups,
                            object_ptr<td_api::supergroup> &&supergroup) {
  auto supergroup_info = &supergroups[supergroup->id_];
  supergroup_info->username = std::move(supergroup->username_);
  supergroup_info->date = supergroup->date_;
  supergroup_info->status = std::move(supergroup->status_);
  supergroup_info->is_supergroup = !supergroup->is_channel_;
  supergroup_info->has_location = supergroup->has_location_;

  // start custom properties
  supergroup_info->is_verified = supergroup->is_verified_;
  supergroup_info->is_scam = supergroup->is_scam_;
  // end custom properties
}

void Client::set_supergroup_description(int32 supergroup_id, td::string &&descripton) {
  auto supergroup_info = &supergroups_[supergroup_id];
  supergroup_info->description = std::move(descripton);
}

void Client::set_supergroup_invite_link(int32 supergroup_id, td::string &&invite_link) {
  auto supergroup_info = &supergroups_[supergroup_id];
  supergroup_info->invite_link = std::move(invite_link);
}

void Client::set_supergroup_sticker_set_id(int32 supergroup_id, int64 sticker_set_id) {
  auto supergroup_info = &supergroups_[supergroup_id];
  supergroup_info->sticker_set_id = sticker_set_id;
}

void Client::set_supergroup_can_set_sticker_set(int32 supergroup_id, bool can_set_sticker_set) {
  auto supergroup_info = &supergroups_[supergroup_id];
  supergroup_info->can_set_sticker_set = can_set_sticker_set;
}

void Client::set_supergroup_slow_mode_delay(int32 supergroup_id, int32 slow_mode_delay) {
  auto supergroup_info = &supergroups_[supergroup_id];
  supergroup_info->slow_mode_delay = slow_mode_delay;
}

void Client::set_supergroup_linked_chat_id(int32 supergroup_id, int64 linked_chat_id) {
  auto supergroup_info = &supergroups_[supergroup_id];
  supergroup_info->linked_chat_id = linked_chat_id;
}

void Client::set_supergroup_location(int32 supergroup_id, object_ptr<td_api::chatLocation> location) {
  auto supergroup_info = &supergroups_[supergroup_id];
  supergroup_info->location = std::move(location);
}

const Client::SupergroupInfo *Client::get_supergroup_info(int32 supergroup_id) const {
  auto it = supergroups_.find(supergroup_id);
  return it == supergroups_.end() ? nullptr : &it->second;
}

Client::ChatInfo *Client::add_chat(int64 chat_id) {
  LOG(DEBUG) << "Update chat " << chat_id;
  return &chats_[chat_id];
}

const Client::ChatInfo *Client::get_chat(int64 chat_id) const {
  auto it = chats_.find(chat_id);
  if (it == chats_.end()) {
    return nullptr;
  }
  return &it->second;
}

Client::ChatType Client::get_chat_type(int64 chat_id) const {
  auto chat_info = get_chat(chat_id);
  if (chat_info == nullptr) {
    return ChatType::Unknown;
  }
  switch (chat_info->type) {
    case ChatInfo::Type::Private:
      return ChatType::Private;
    case ChatInfo::Type::Group:
      return ChatType::Group;
    case ChatInfo::Type::Supergroup: {
      auto supergroup_info = get_supergroup_info(chat_info->supergroup_id);
      if (supergroup_info == nullptr) {
        return ChatType::Unknown;
      }
      if (supergroup_info->is_supergroup) {
        return ChatType::Supergroup;
      } else {
        return ChatType::Channel;
      }
    }
    case ChatInfo::Type::Unknown:
      return ChatType::Unknown;
    default:
      UNREACHABLE();
      return ChatType::Unknown;
  }
}

td::string Client::get_chat_description(int64 chat_id) const {
  auto chat_info = get_chat(chat_id);
  if (chat_info == nullptr) {
    return PSTRING() << "unknown chat " << chat_id;
  }
  switch (chat_info->type) {
    case ChatInfo::Type::Private: {
      auto user_info = get_user_info(chat_info->user_id);
      return PSTRING() << "private " << (user_info == nullptr || !user_info->have_access ? "un" : "")
                       << "accessible chat " << chat_id;
    }
    case ChatInfo::Type::Group: {
      auto group_info = get_group_info(chat_info->group_id);
      if (group_info == nullptr) {
        return PSTRING() << "unknown group chat " << chat_id;
      }
      return PSTRING() << (group_info->is_active ? "" : "in") << "active group chat " << chat_id << ", chat status = "
                       << (group_info->kicked ? "kicked" : (group_info->left ? "left" : "member"));
    }
    case ChatInfo::Type::Supergroup: {
      auto supergroup_info = get_supergroup_info(chat_info->supergroup_id);
      if (supergroup_info == nullptr) {
        return PSTRING() << "unknown supergroup chat " << chat_id;
      }
      return PSTRING() << (supergroup_info->is_supergroup ? "supergroup" : "channel") << " chat " << chat_id
                       << ", chat status = " << to_string(supergroup_info->status)
                       << ", username = " << supergroup_info->username;
    }
    case ChatInfo::Type::Unknown:
      return PSTRING() << "unknown chat " << chat_id;
    default:
      UNREACHABLE();
      return "";
  }
}

void Client::json_store_file(td::JsonObjectScope &object, const td_api::file *file, bool with_path) const {
  if (file->id_ == 0) {
    return;
  }

  LOG_IF(ERROR, file->remote_->id_.empty()) << "File remote identifier is empty: " << td::oneline(to_string(*file));

  object("file_id", file->remote_->id_);
  object("file_unique_id", file->remote_->unique_id_);
  if (file->size_) {
    object("file_size", file->size_);
  }
  if (with_path && file->local_->is_downloading_completed_) {
    if (parameters_->local_mode_ && !parameters_->use_relative_path_) {
      if (td::check_utf8(file->local_->path_)) {
        object("file_path", file->local_->path_);
      } else {
        object("file_path", td::JsonRawString(file->local_->path_));
      }
    } else {
<<<<<<< HEAD
      Slice relative_path = td::PathView::relative(file->local_->path_, absolute_dir_, true);
      if (!relative_path.empty() && (parameters_->local_mode_ || parameters_->no_file_limit_ || file->local_->downloaded_size_ <= MAX_DOWNLOAD_FILE_SIZE)) {
=======
      Slice relative_path = td::PathView::relative(file->local_->path_, dir_, true);
      if (!relative_path.empty() && file->local_->downloaded_size_ <= MAX_DOWNLOAD_FILE_SIZE) {
>>>>>>> 81f29836
        object("file_path", relative_path);
      }
    }
  }
}

void Client::json_store_thumbnail(td::JsonObjectScope &object, const td_api::thumbnail *thumbnail) const {
  if (thumbnail == nullptr || thumbnail->format_->get_id() == td_api::thumbnailFormatMpeg4::ID) {
    return;
  }

  CHECK(thumbnail->file_->id_ > 0);
  object("thumb", JsonThumbnail(thumbnail, this));
}

void Client::json_store_callback_query_payload(td::JsonObjectScope &object,
                                               const td_api::CallbackQueryPayload *payload) {
  CHECK(payload != nullptr);
  switch (payload->get_id()) {
    case td_api::callbackQueryPayloadData::ID: {
      auto data = static_cast<const td_api::callbackQueryPayloadData *>(payload);
      if (!td::check_utf8(data->data_)) {
        LOG(WARNING) << "Receive non-UTF-8 callback query data";
        object("data", td::JsonRawString(data->data_));
      } else {
        object("data", data->data_);
      }
      break;
    }
    case td_api::callbackQueryPayloadGame::ID:
      object("game_short_name", static_cast<const td_api::callbackQueryPayloadGame *>(payload)->game_short_name_);
      break;
    case td_api::callbackQueryPayloadDataWithPassword::ID:
      UNREACHABLE();
      break;
    default:
      UNREACHABLE();
  }
}

void Client::json_store_permissions(td::JsonObjectScope &object, const td_api::chatPermissions *permissions) {
  object("can_send_messages", td::JsonBool(permissions->can_send_messages_));
  object("can_send_media_messages", td::JsonBool(permissions->can_send_media_messages_));
  object("can_send_polls", td::JsonBool(permissions->can_send_polls_));
  object("can_send_other_messages", td::JsonBool(permissions->can_send_other_messages_));
  object("can_add_web_page_previews", td::JsonBool(permissions->can_add_web_page_previews_));
  object("can_change_info", td::JsonBool(permissions->can_change_info_));
  object("can_invite_users", td::JsonBool(permissions->can_invite_users_));
  object("can_pin_messages", td::JsonBool(permissions->can_pin_messages_));
}

Client::Slice Client::get_update_type_name(UpdateType update_type) {
  switch (update_type) {
    case UpdateType::Message:
      return Slice("message");
    case UpdateType::EditedMessage:
      return Slice("edited_message");
    case UpdateType::ChannelPost:
      return Slice("channel_post");
    case UpdateType::EditedChannelPost:
      return Slice("edited_channel_post");
    case UpdateType::InlineQuery:
      return Slice("inline_query");
    case UpdateType::ChosenInlineResult:
      return Slice("chosen_inline_result");
    case UpdateType::CallbackQuery:
      return Slice("callback_query");
    case UpdateType::CustomEvent:
      return Slice("custom_event");
    case UpdateType::CustomQuery:
      return Slice("custom_query");
    case UpdateType::ShippingQuery:
      return Slice("shipping_query");
    case UpdateType::PreCheckoutQuery:
      return Slice("pre_checkout_query");
    case UpdateType::Poll:
      return Slice("poll");
    case UpdateType::PollAnswer:
      return Slice("poll_answer");
    case UpdateType::MyChatMember:
      return Slice("my_chat_member");
    case UpdateType::ChatMember:
      return Slice("chat_member");
    default:
      UNREACHABLE();
      return Slice();
  }
}

td::uint32 Client::get_allowed_update_types(td::MutableSlice allowed_updates, bool is_internal) {
  if (allowed_updates.empty()) {
    return 0;
  }

  LOG(INFO) << "Parsing JSON object: " << allowed_updates;
  auto r_value = json_decode(allowed_updates);
  if (r_value.is_error()) {
    LOG(INFO) << "Can't parse JSON object: " << r_value.error();
    return 0;
  }

  td::uint32 result = 0;
  auto value = r_value.move_as_ok();
  if (value.type() != JsonValue::Type::Array) {
    if (value.type() == JsonValue::Type::Number && is_internal) {
      auto r_number = td::to_integer_safe<td::uint32>(value.get_number());
      if (r_number.is_ok() && r_number.ok() > 0) {
        return r_number.ok();
      }
    }
    return 0;
  }
  for (auto &update_type_name : value.get_array()) {
    if (update_type_name.type() != JsonValue::Type::String) {
      return 0;
    }
    auto type_name = update_type_name.get_string();
    to_lower_inplace(type_name);
    for (int32 i = 0; i < static_cast<int32>(UpdateType::Size); i++) {
      if (get_update_type_name(static_cast<UpdateType>(i)) == type_name) {
        result |= (1 << i);
      }
    }
  }

  if (result == 0) {
    return DEFAULT_ALLOWED_UPDATE_TYPES;
  }
  return result;
}

bool Client::update_allowed_update_types(const Query *query) {
  auto allowed_update_types = get_allowed_update_types(query->arg("allowed_updates"), query->is_internal());
  if (allowed_update_types != 0 && allowed_update_types != allowed_update_types_) {
    allowed_update_types_ = allowed_update_types;
    object_ptr<td_api::OptionValue> value;
    if (allowed_update_types == DEFAULT_ALLOWED_UPDATE_TYPES) {
      value = make_object<td_api::optionValueEmpty>();
    } else {
      value = make_object<td_api::optionValueInteger>(allowed_update_types);
    }
    send_request(make_object<td_api::setOption>("xallowed_update_types", std::move(value)),
                 std::make_unique<TdOnOkCallback>());
    return true;
  }
  return false;
}

template <class T>
class UpdateJsonable : public td::VirtuallyJsonable {
 public:
  explicit UpdateJsonable(const T &update) : update(update) {
  }
  void store(JsonValueScope *scope) const override {
    *scope << update;
  }

 private:
  const T &update;
};

template <class T>
void Client::add_update(UpdateType update_type, const T &update, int32 timeout, int64 webhook_queue_id) {
  add_update_impl(update_type, UpdateJsonable<T>(update), timeout, webhook_queue_id);
}

void Client::add_update_impl(UpdateType update_type, const td::VirtuallyJsonable &update, int32 timeout,
                             int64 webhook_queue_id) {
  if (((allowed_update_types_ >> static_cast<int32>(update_type)) & 1) == 0) {
    return;
  }

  send_closure(stat_actor_, &BotStatActor::add_event<ServerBotStat::Update>, ServerBotStat::Update{}, td::Time::now());

  const size_t BUF_SIZE = 1 << 16;
  auto buf = td::StackAllocator::alloc(BUF_SIZE);
  td::JsonBuilder jb(td::StringBuilder(buf.as_slice(), true));
  jb.enter_value() << get_update_type_name(update_type);
  jb.string_builder() << ":";
  jb.enter_value() << update;
  if (jb.string_builder().is_error()) {
    LOG(ERROR) << "JSON buffer overflow";
    return;
  }

  auto update_slice = jb.string_builder().as_cslice();
  auto r_id = parameters_->shared_data_->tqueue_->push(tqueue_id_, update_slice.str(), get_unix_time() + timeout,
                                                       webhook_queue_id, td::TQueue::EventId());
  if (r_id.is_ok()) {
    auto id = r_id.move_as_ok();
    LOG(DEBUG) << "Update " << id << " was added for " << timeout << " seconds: " << update_slice;
    if (webhook_url_.empty()) {
      long_poll_wakeup(false);
    } else {
      send_closure(webhook_id_, &WebhookActor::update);
    }
  } else {
    LOG(DEBUG) << "Update failed to be added with error " << r_id.error() << " for " << timeout
               << " seconds: " << update_slice;
  }
}

void Client::add_new_message(object_ptr<td_api::message> &&message, bool is_edited) {
  CHECK(message != nullptr);

  if (message->sending_state_ != nullptr) {
    return;
  }

  auto chat_id = message->chat_id_;
  if (chat_id == 0) {
    LOG(ERROR) << "Receive invalid chat in " << to_string(message);
    return;
  }
  new_message_queues_[chat_id].queue_.emplace(std::move(message), is_edited);
  process_new_message_queue(chat_id);
}

void Client::add_update_poll(object_ptr<td_api::updatePoll> &&update) {
  CHECK(update != nullptr);
  add_update(UpdateType::Poll, JsonPoll(update->poll_.get(), this), 86400, update->poll_->id_);
}

void Client::add_update_poll_answer(object_ptr<td_api::updatePollAnswer> &&update) {
  CHECK(update != nullptr);
  add_update(UpdateType::PollAnswer, JsonPollAnswer(update.get(), this), 86400, update->poll_id_);
}

void Client::add_new_inline_query(int64 inline_query_id, int32 sender_user_id, object_ptr<td_api::location> location,
                                  object_ptr<td_api::ChatType> chat_type, const td::string &query,
                                  const td::string &offset) {
  add_update(UpdateType::InlineQuery,
             JsonInlineQuery(inline_query_id, sender_user_id, location.get(), chat_type.get(), query, offset, this), 30,
             sender_user_id + (static_cast<int64>(1) << 33));
}

void Client::add_new_chosen_inline_result(int32 sender_user_id, object_ptr<td_api::location> location,
                                          const td::string &query, const td::string &result_id,
                                          const td::string &inline_message_id) {
  add_update(UpdateType::ChosenInlineResult,
             JsonChosenInlineResult(sender_user_id, location.get(), query, result_id, inline_message_id, this), 600,
             sender_user_id + (static_cast<int64>(2) << 33));
}

void Client::add_new_callback_query(object_ptr<td_api::updateNewCallbackQuery> &&query) {
  CHECK(query != nullptr);
  auto user_id = query->sender_user_id_;
  if (user_id == 0) {
    LOG(ERROR) << "Receive invalid sender in " << to_string(query);
    return;
  }
  new_callback_query_queues_[user_id].queue_.push(std::move(query));
  process_new_callback_query_queue(user_id, 0);
}

void Client::process_new_callback_query_queue(int32 user_id, int state) {
  auto &queue = new_callback_query_queues_[user_id];
  if (queue.has_active_request_) {
    CHECK(state == 0);
    return;
  }
  if (logging_out_ || closing_) {
    new_callback_query_queues_.erase(user_id);
    return;
  }
  while (!queue.queue_.empty()) {
    auto &query = queue.queue_.front();
    int64 chat_id = query->chat_id_;
    int64 message_id = query->message_id_;
    auto message_info = get_message(chat_id, message_id);
    // callback message can be already deleted in the bot outbox
    if (state == 0) {
      if (message_info == nullptr) {
        // get the message from the server
        queue.has_active_request_ = true;
        return send_request(make_object<td_api::getCallbackQueryMessage>(chat_id, message_id, query->id_),
                            std::make_unique<TdOnGetCallbackQueryMessageCallback>(this, user_id, state));
      }
      state = 1;
    }
    if (state == 1) {
      auto reply_to_message_id =
          message_info == nullptr || message_info->is_reply_to_message_deleted ? 0 : message_info->reply_to_message_id;
      if (reply_to_message_id > 0 && get_message(chat_id, reply_to_message_id) == nullptr) {
        queue.has_active_request_ = true;
        return send_request(make_object<td_api::getRepliedMessage>(chat_id, message_id),
                            std::make_unique<TdOnGetCallbackQueryMessageCallback>(this, user_id, state));
      }
      state = 2;
    }
    if (state == 2) {
      auto message_sticker_set_id = message_info == nullptr ? 0 : get_sticker_set_id(message_info->content);
      if (!have_sticker_set_name(message_sticker_set_id)) {
        queue.has_active_request_ = true;
        return send_request(make_object<td_api::getStickerSet>(message_sticker_set_id),
                            std::make_unique<TdOnGetStickerSetCallback>(this, message_sticker_set_id, user_id, 0));
      }
      auto reply_to_message_id =
          message_info == nullptr || message_info->is_reply_to_message_deleted ? 0 : message_info->reply_to_message_id;
      if (reply_to_message_id > 0) {
        auto reply_to_message_info = get_message(chat_id, reply_to_message_id);
        auto reply_sticker_set_id =
            reply_to_message_info == nullptr ? 0 : get_sticker_set_id(reply_to_message_info->content);
        if (!have_sticker_set_name(reply_sticker_set_id)) {
          queue.has_active_request_ = true;
          return send_request(make_object<td_api::getStickerSet>(reply_sticker_set_id),
                              std::make_unique<TdOnGetStickerSetCallback>(this, reply_sticker_set_id, user_id, 0));
        }
      }
    }
    CHECK(state == 2);

    CHECK(user_id == query->sender_user_id_);
    add_update(UpdateType::CallbackQuery,
               JsonCallbackQuery(query->id_, user_id, chat_id, message_id, message_info, query->chat_instance_,
                                 query->payload_.get(), this),
               150, user_id + (static_cast<int64>(3) << 33));

    queue.queue_.pop();
  }
  new_callback_query_queues_.erase(user_id);
}

void Client::add_new_inline_callback_query(object_ptr<td_api::updateNewInlineCallbackQuery> &&query) {
  CHECK(query != nullptr);
  add_update(UpdateType::CallbackQuery,
             JsonInlineCallbackQuery(query->id_, query->sender_user_id_, query->inline_message_id_,
                                     query->chat_instance_, query->payload_.get(), this),
             150, query->sender_user_id_ + (static_cast<int64>(3) << 33));
}

void Client::add_new_shipping_query(object_ptr<td_api::updateNewShippingQuery> &&query) {
  CHECK(query != nullptr);
  add_update(UpdateType::ShippingQuery, JsonShippingQuery(query.get(), this), 150,
             query->sender_user_id_ + (static_cast<int64>(4) << 33));
}

void Client::add_new_pre_checkout_query(object_ptr<td_api::updateNewPreCheckoutQuery> &&query) {
  CHECK(query != nullptr);
  add_update(UpdateType::PreCheckoutQuery, JsonPreCheckoutQuery(query.get(), this), 150,
             query->sender_user_id_ + (static_cast<int64>(4) << 33));
}

void Client::add_new_custom_event(object_ptr<td_api::updateNewCustomEvent> &&event) {
  CHECK(event != nullptr);
  add_update(UpdateType::CustomEvent, JsonCustomJson(event->event_), 600, 0);
}

void Client::add_new_custom_query(object_ptr<td_api::updateNewCustomQuery> &&query) {
  CHECK(query != nullptr);
  int32 timeout = query->timeout_ <= 0 ? 86400 : query->timeout_;
  add_update(UpdateType::CustomQuery, JsonCustomJson(query->data_), timeout, 0);
}

void Client::add_update_chat_member(object_ptr<td_api::updateChatMember> &&update) {
  CHECK(update != nullptr);
  auto left_time = update->date_ + 86400 - get_unix_time();
  if (left_time > 0) {
    CHECK(update->old_chat_member_->member_id_ != nullptr);
    if (update->old_chat_member_->member_id_->get_id() != td_api::messageSenderUser::ID ||
        update->new_chat_member_->member_id_->get_id() != td_api::messageSenderUser::ID) {
      return;
    }
    auto user_id = static_cast<const td_api::messageSenderUser *>(update->old_chat_member_->member_id_.get())->user_id_;
    bool is_my = (user_id == my_id_);
    auto webhook_queue_id = update->chat_id_ + (static_cast<int64>(is_my ? 5 : 6) << 33);
    auto update_type = is_my ? UpdateType::MyChatMember : UpdateType::ChatMember;
    add_update(update_type, JsonChatMemberUpdated(update.get(), this), left_time, webhook_queue_id);
  }
}

td::int32 Client::choose_added_member_id(const td_api::messageChatAddMembers *message_add_members) const {
  CHECK(message_add_members != nullptr);
  for (auto &member_user_id : message_add_members->member_user_ids_) {
    if (member_user_id == my_id_) {
      return my_id_;
    }
  }
  if (message_add_members->member_user_ids_.empty()) {
    return 0;
  }
  return message_add_members->member_user_ids_[0];
}

bool Client::need_skip_update_message(int64 chat_id, const object_ptr<td_api::message> &message, bool is_edited) const {
  auto chat = get_chat(chat_id);
  CHECK(chat != nullptr);
  if (message->is_outgoing_) {
    switch (message->content_->get_id()) {
      case td_api::messageChatChangeTitle::ID:
      case td_api::messageChatChangePhoto::ID:
      case td_api::messageChatDeletePhoto::ID:
      case td_api::messageChatDeleteMember::ID:
      case td_api::messagePinMessage::ID:
      case td_api::messageProximityAlertTriggered::ID:
      case td_api::messageVoiceChatScheduled::ID:
      case td_api::messageVoiceChatStarted::ID:
      case td_api::messageVoiceChatEnded::ID:
      case td_api::messageInviteVoiceChatParticipants::ID:
        // don't skip
        break;
      default:
        return true;
    }
  }

  int32 message_date = message->edit_date_ == 0 ? message->date_ : message->edit_date_;
  if (message_date <= get_unix_time() - 86400) {
    // don't send messages received/edited more than 1 day ago
    return true;
  }

  if (chat->type == ChatInfo::Type::Supergroup) {
    auto supergroup_info = get_supergroup_info(chat->supergroup_id);
    if (supergroup_info->status->get_id() == td_api::chatMemberStatusLeft::ID ||
        supergroup_info->status->get_id() == td_api::chatMemberStatusBanned::ID) {
      // if we have left the chat, send only update about leaving the supergroup
      if (message->content_->get_id() == td_api::messageChatDeleteMember::ID) {
        auto user_id = static_cast<const td_api::messageChatDeleteMember *>(message->content_.get())->user_id_;
        return user_id != my_id_;
      }
      return true;
    }

    if (supergroup_info->date > message->date_ || authorization_date_ > message->date_) {
      // don't send messages received before join or getting authorization
      return true;
    }
  }

/*
  if (message->ttl_ > 0 && message->ttl_expires_in_ == 0) {
    return true;
  }
*/
  if (message->forward_info_ != nullptr &&
      message->forward_info_->origin_->get_id() == td_api::messageForwardOriginMessageImport::ID) {
    return true;
  }

  switch (message->content_->get_id()) {
    case td_api::messagePhoto::ID: {
      auto message_photo = static_cast<const td_api::messagePhoto *>(message->content_.get());
      if (message_photo->photo_ == nullptr) {
        LOG(ERROR) << "Got empty messagePhoto";
        return true;
      }
      break;
    }
    case td_api::messageChatAddMembers::ID: {
      auto message_add_members = static_cast<const td_api::messageChatAddMembers *>(message->content_.get());
      if (message_add_members->member_user_ids_.empty()) {
        LOG(ERROR) << "Got empty messageChatAddMembers";
        return true;
      }
      break;
    }
    case td_api::messageChatChangePhoto::ID: {
      auto message_change_photo = static_cast<const td_api::messageChatChangePhoto *>(message->content_.get());
      if (message_change_photo->photo_ == nullptr) {
        LOG(ERROR) << "Got empty messageChatChangePhoto";
        return true;
      }
      break;
    }
    case td_api::messageSupergroupChatCreate::ID: {
      if (chat->type != ChatInfo::Type::Supergroup) {
        LOG(ERROR) << "Receive messageSupergroupChatCreate in the non-supergroup chat " << chat_id;
        return true;
      }
      break;
    }
    case td_api::messagePinMessage::ID: {
      auto message_pin_message = static_cast<const td_api::messagePinMessage *>(message->content_.get());
      auto pinned_message_id = message_pin_message->message_id_;
      if (pinned_message_id <= 0) {
        return true;
      }
      const MessageInfo *pinned_message = get_message(chat_id, pinned_message_id);
      if (pinned_message == nullptr) {
        LOG(WARNING) << "Pinned unknown, inaccessible or deleted message " << pinned_message_id;
        return true;
      }
      break;
    }
    case td_api::messageProximityAlertTriggered::ID: {
      auto proximity_alert_triggered =
          static_cast<const td_api::messageProximityAlertTriggered *>(message->content_.get());
      return proximity_alert_triggered->traveler_->get_id() != td_api::messageSenderUser::ID ||
             proximity_alert_triggered->watcher_->get_id() != td_api::messageSenderUser::ID;
    }
    case td_api::messageGameScore::ID:
      return true;
    case td_api::messagePaymentSuccessful::ID:
      return true;
    case td_api::messagePassportDataSent::ID:
      return true;
    case td_api::messageCall::ID:
      return true;
    case td_api::messageUnsupported::ID:
      return true;
    case td_api::messageContactRegistered::ID:
      return true;
    case td_api::messageExpiredPhoto::ID:
      return true;
    case td_api::messageExpiredVideo::ID:
      return true;
    case td_api::messageCustomServiceAction::ID:
      return true;
    default:
      break;
  }

  if (is_edited) {
    const MessageInfo *old_message = get_message(chat_id, message->id_);
    if (old_message != nullptr && !old_message->is_content_changed) {
      return true;
    }
  }

  return false;
}

td::int64 &Client::get_reply_to_message_id(object_ptr<td_api::message> &message) {
  if (message->content_->get_id() == td_api::messagePinMessage::ID) {
    CHECK(message->reply_to_message_id_ == 0);
    return static_cast<td_api::messagePinMessage *>(message->content_.get())->message_id_;
  }
  if (message->reply_in_chat_id_ != message->chat_id_ && message->reply_to_message_id_ != 0) {
    LOG(WARNING) << "Drop reply to message " << message->id_ << " in chat " << message->chat_id_
                 << " from another chat " << message->reply_in_chat_id_;
    message->reply_in_chat_id_ = 0;
    message->reply_to_message_id_ = 0;
  }
  return message->reply_to_message_id_;
}

void Client::set_message_reply_to_message_id(MessageInfo *message_info, int64 reply_to_message_id) {
  if (message_info->reply_to_message_id == reply_to_message_id) {
    return;
  }

  if (message_info->reply_to_message_id > 0) {
    LOG_IF(ERROR, reply_to_message_id > 0)
        << "Message " << message_info->id << " in chat " << message_info->chat_id
        << " has changed reply_to_message from " << message_info->reply_to_message_id << " to " << reply_to_message_id;
    auto it = reply_message_ids_.find({message_info->chat_id, message_info->reply_to_message_id});
    if (it != reply_message_ids_.end()) {
      it->second.erase(message_info->id);
      if (it->second.empty()) {
        reply_message_ids_.erase(it);
      }
    }
  }
  if (reply_to_message_id > 0) {
    reply_message_ids_[{message_info->chat_id, reply_to_message_id}].insert(message_info->id);
  }

  message_info->reply_to_message_id = reply_to_message_id;
}

td::CSlice Client::get_callback_data(const object_ptr<td_api::InlineKeyboardButtonType> &type) {
  CHECK(type != nullptr);
  switch (type->get_id()) {
    case td_api::inlineKeyboardButtonTypeCallback::ID:
      return static_cast<const td_api::inlineKeyboardButtonTypeCallback *>(type.get())->data_;
    case td_api::inlineKeyboardButtonTypeCallbackWithPassword::ID:
      return static_cast<const td_api::inlineKeyboardButtonTypeCallbackWithPassword *>(type.get())->data_;
    default:
      UNREACHABLE();
      return td::CSlice();
  }
}

bool Client::are_equal_inline_keyboard_buttons(const td_api::inlineKeyboardButton *lhs,
                                               const td_api::inlineKeyboardButton *rhs) {
  CHECK(lhs != nullptr);
  CHECK(rhs != nullptr);
  if (lhs->text_ != rhs->text_) {
    return false;
  }
  if (lhs->type_->get_id() != rhs->type_->get_id()) {
    return false;
  }
  switch (lhs->type_->get_id()) {
    case td_api::inlineKeyboardButtonTypeUrl::ID: {
      auto lhs_type = static_cast<const td_api::inlineKeyboardButtonTypeUrl *>(lhs->type_.get());
      auto rhs_type = static_cast<const td_api::inlineKeyboardButtonTypeUrl *>(rhs->type_.get());
      return lhs_type->url_ == rhs_type->url_;
    }
    case td_api::inlineKeyboardButtonTypeLoginUrl::ID: {
      auto lhs_type = static_cast<const td_api::inlineKeyboardButtonTypeLoginUrl *>(lhs->type_.get());
      auto rhs_type = static_cast<const td_api::inlineKeyboardButtonTypeLoginUrl *>(rhs->type_.get());
      return lhs_type->url_ == rhs_type->url_;  // don't compare id_ and forward_text_
    }
    case td_api::inlineKeyboardButtonTypeCallback::ID:
    case td_api::inlineKeyboardButtonTypeCallbackWithPassword::ID:
      return get_callback_data(lhs->type_) == get_callback_data(rhs->type_);
    case td_api::inlineKeyboardButtonTypeCallbackGame::ID:
      return true;
    case td_api::inlineKeyboardButtonTypeSwitchInline::ID: {
      auto lhs_type = static_cast<const td_api::inlineKeyboardButtonTypeSwitchInline *>(lhs->type_.get());
      auto rhs_type = static_cast<const td_api::inlineKeyboardButtonTypeSwitchInline *>(rhs->type_.get());
      return lhs_type->query_ == rhs_type->query_ && lhs_type->in_current_chat_ == rhs_type->in_current_chat_;
    }
    case td_api::inlineKeyboardButtonTypeBuy::ID:
      return true;
    default:
      UNREACHABLE();
      return false;
  }
}

bool Client::are_equal_inline_keyboards(const td_api::replyMarkupInlineKeyboard *lhs,
                                        const td_api::replyMarkupInlineKeyboard *rhs) {
  CHECK(lhs != nullptr);
  CHECK(rhs != nullptr);
  auto &old_rows = lhs->rows_;
  auto &new_rows = rhs->rows_;
  if (old_rows.size() != new_rows.size()) {
    return false;
  }
  for (size_t i = 0; i < old_rows.size(); i++) {
    if (old_rows[i].size() != new_rows[i].size()) {
      return false;
    }
    for (size_t j = 0; j < old_rows[i].size(); j++) {
      if (!are_equal_inline_keyboard_buttons(old_rows[i][j].get(), new_rows[i][j].get())) {
        return false;
      }
    }
  }
  return true;
}

void Client::set_message_reply_markup(MessageInfo *message_info, object_ptr<td_api::ReplyMarkup> &&reply_markup) {
  if (reply_markup != nullptr && reply_markup->get_id() != td_api::replyMarkupInlineKeyboard::ID) {
    reply_markup = nullptr;
  }
  if (reply_markup == nullptr && message_info->reply_markup == nullptr) {
    return;
  }
  if (reply_markup != nullptr && message_info->reply_markup != nullptr) {
    CHECK(message_info->reply_markup->get_id() == td_api::replyMarkupInlineKeyboard::ID);
    if (are_equal_inline_keyboards(
            static_cast<const td_api::replyMarkupInlineKeyboard *>(message_info->reply_markup.get()),
            static_cast<const td_api::replyMarkupInlineKeyboard *>(reply_markup.get()))) {
      return;
    }
  }
  message_info->reply_markup = std::move(reply_markup);
  message_info->is_content_changed = true;
}

td::int64 Client::get_sticker_set_id(const object_ptr<td_api::MessageContent> &content) {
  if (content->get_id() != td_api::messageSticker::ID) {
    return 0;
  }

  return static_cast<const td_api::messageSticker *>(content.get())->sticker_->set_id_;
}

bool Client::have_sticker_set_name(int64 sticker_set_id) const {
  return sticker_set_id == 0 || sticker_set_names_.count(sticker_set_id) > 0;
}

Client::Slice Client::get_sticker_set_name(int64 sticker_set_id) const {
  auto it = sticker_set_names_.find(sticker_set_id);
  if (it == sticker_set_names_.end()) {
    return Slice();
  }
  return it->second;
}

void Client::process_new_message_queue(int64 chat_id) {
  auto &queue = new_message_queues_[chat_id];
  if (queue.has_active_request_) {
    return;
  }
  if (logging_out_ || closing_) {
    new_message_queues_.erase(chat_id);
    return;
  }
  while (!queue.queue_.empty()) {
    auto &message_ref = queue.queue_.front().message;
    CHECK(chat_id == message_ref->chat_id_);
    int64 message_id = message_ref->id_;
    int64 reply_to_message_id = get_reply_to_message_id(message_ref);
    if (reply_to_message_id > 0 && get_message(chat_id, reply_to_message_id) == nullptr) {
      queue.has_active_request_ = true;
      return send_request(make_object<td_api::getRepliedMessage>(chat_id, message_id),
                          std::make_unique<TdOnGetReplyMessageCallback>(this, chat_id));
    }
    auto message_sticker_set_id = get_sticker_set_id(message_ref->content_);
    if (!have_sticker_set_name(message_sticker_set_id)) {
      queue.has_active_request_ = true;
      return send_request(make_object<td_api::getStickerSet>(message_sticker_set_id),
                          std::make_unique<TdOnGetStickerSetCallback>(this, message_sticker_set_id, 0, chat_id));
    }
    if (reply_to_message_id > 0) {
      auto reply_to_message_info = get_message(chat_id, reply_to_message_id);
      CHECK(reply_to_message_info != nullptr);
      auto reply_sticker_set_id = get_sticker_set_id(reply_to_message_info->content);
      if (!have_sticker_set_name(reply_sticker_set_id)) {
        queue.has_active_request_ = true;
        return send_request(make_object<td_api::getStickerSet>(reply_sticker_set_id),
                            std::make_unique<TdOnGetStickerSetCallback>(this, reply_sticker_set_id, 0, chat_id));
      }
    }

    auto message = std::move(message_ref);
    auto is_edited = queue.queue_.front().is_edited;
    queue.queue_.pop();
    if (need_skip_update_message(chat_id, message, is_edited)) {
      add_message(std::move(message));
      continue;
    }

    auto chat = get_chat(chat_id);
    CHECK(chat != nullptr);
    bool is_channel_post =
        (chat->type == ChatInfo::Type::Supergroup && !get_supergroup_info(chat->supergroup_id)->is_supergroup);

    UpdateType update_type;
    if (is_channel_post) {
      update_type = is_edited ? UpdateType::EditedChannelPost : UpdateType::ChannelPost;
    } else {
      update_type = is_edited ? UpdateType::EditedMessage : UpdateType::Message;
    }

    int32 message_date = message->edit_date_ == 0 ? message->date_ : message->edit_date_;
    auto now = get_unix_time();
    auto update_delay_time = now - td::max(message_date, parameters_->shared_data_->get_unix_time(webhook_set_time_));
    const auto UPDATE_DELAY_WARNING_TIME = 10 * 60;
    LOG_IF(ERROR, update_delay_time > UPDATE_DELAY_WARNING_TIME)
        << "Receive very old update " << get_update_type_name(update_type) << " sent at " << message_date << " to chat "
        << chat_id << " with a delay of " << update_delay_time << " seconds: " << to_string(message);
    auto left_time = message_date + 86400 - now;
    add_message(std::move(message));

    auto message_info = get_message(chat_id, message_id);
    CHECK(message_info != nullptr);

    message_info->is_content_changed = false;
    add_update(update_type, JsonMessage(message_info, true, get_update_type_name(update_type).str(), this), left_time,
               chat_id);
  }
  new_message_queues_.erase(chat_id);
}

void Client::remove_replies_to_message(int64 chat_id, int64 reply_to_message_id, bool only_from_cache) {
  if (!only_from_cache) {
    auto yet_unsent_it = yet_unsent_reply_message_ids_.find({chat_id, reply_to_message_id});
    if (yet_unsent_it != yet_unsent_reply_message_ids_.end()) {
      for (auto message_id : yet_unsent_it->second) {
        auto &message = yet_unsent_messages_[{chat_id, message_id}];
        CHECK(message.reply_to_message_id == reply_to_message_id);
        message.is_reply_to_message_deleted = true;
      }
    }
  }

  auto it = reply_message_ids_.find({chat_id, reply_to_message_id});
  if (it == reply_message_ids_.end()) {
    return;
  }

  if (!only_from_cache) {
    for (auto message_id : it->second) {
      auto message_info = get_message_editable(chat_id, message_id);
      CHECK(message_info != nullptr);
      CHECK(message_info->reply_to_message_id == reply_to_message_id);
      message_info->reply_to_message_id = 0;
    }
  }
  reply_message_ids_.erase(it);
}

void Client::delete_message(int64 chat_id, int64 message_id, bool only_from_cache) {
  remove_replies_to_message(chat_id, message_id, only_from_cache);

  auto it = messages_.find({chat_id, message_id});
  if (it == messages_.end()) {
    if (yet_unsent_messages_.count({chat_id, message_id}) > 0) {
      // yet unsent message is deleted, possible only if we are trying to write to inaccessible supergroup or
      // sent message was deleted before added to the chat
      auto chat_info = get_chat(chat_id);
      CHECK(chat_info != nullptr);

      Status error =
          Status::Error(500, "Internal Server Error: sent message was immediately deleted and can't be returned");
      if (chat_info->type == ChatInfo::Type::Supergroup) {
        auto supergroup_info = get_supergroup_info(chat_info->supergroup_id);
        CHECK(supergroup_info != nullptr);
        if (supergroup_info->status->get_id() == td_api::chatMemberStatusBanned::ID ||
            supergroup_info->status->get_id() == td_api::chatMemberStatusLeft::ID) {
          if (supergroup_info->is_supergroup) {
            error = Status::Error(403, "Forbidden: bot is not a member of the supergroup chat");
          } else {
            error = Status::Error(403, "Forbidden: bot is not a member of the channel chat");
          }
        }
      }

      on_message_send_failed(chat_id, message_id, 0, std::move(error));
    }
    return;
  }

  auto message_info = it->second.get();
  CHECK(message_info->lru_next != nullptr);
  message_info->lru_next->lru_prev = message_info->lru_prev;
  message_info->lru_prev->lru_next = message_info->lru_next;

  set_message_reply_to_message_id(message_info, 0);

  messages_.erase(it);
}

void Client::schedule_next_delete_messages_lru() {
  CHECK(!next_delete_messages_lru_timeout_.has_timeout());
  next_delete_messages_lru_timeout_.set_callback(Client::delete_messages_lru);
  next_delete_messages_lru_timeout_.set_callback_data(static_cast<void *>(this));
  next_delete_messages_lru_timeout_.set_timeout_in(td::Random::fast(MESSAGES_CACHE_TIME, 2 * MESSAGES_CACHE_TIME));
}

void Client::delete_messages_lru(void *client_void) {
  CHECK(client_void != nullptr);
  auto client = static_cast<Client *>(client_void);

  auto now = td::Time::now();
  int32 deleted_message_count = 0;
  while (client->messages_lru_root_.lru_next->access_time < now - MESSAGES_CACHE_TIME) {
    auto message = client->messages_lru_root_.lru_next;
    if (client->yet_unsent_reply_message_ids_.count({message->chat_id, message->id})) {
      LOG(DEBUG) << "Force usage of message " << message->id << " in " << message->chat_id;
      client->update_message_lru(message);
    } else {
      client->delete_message(message->chat_id, message->id, true);
      deleted_message_count++;
    }
  }

  if (deleted_message_count != 0) {
    LOG(DEBUG) << "Delete " << deleted_message_count << " messages from cache";
  }
  client->schedule_next_delete_messages_lru();
}

void Client::update_message_lru(const MessageInfo *message_info) const {
  message_info->access_time = td::Time::now();
  if (message_info->lru_next != nullptr) {
    message_info->lru_next->lru_prev = message_info->lru_prev;
    message_info->lru_prev->lru_next = message_info->lru_next;
  }
  auto prev = messages_lru_root_.lru_prev;
  message_info->lru_prev = prev;
  prev->lru_next = message_info;
  message_info->lru_next = &messages_lru_root_;
  messages_lru_root_.lru_prev = message_info;
}

Client::FullMessageId Client::add_message(object_ptr<td_api::message> &&message, bool force_update_content) {
  CHECK(message != nullptr);
  CHECK(message->sending_state_ == nullptr);

  int64 chat_id = message->chat_id_;
  int64 message_id = message->id_;

  LOG(DEBUG) << "Add message " << message_id << " to chat " << chat_id;
  std::unique_ptr<MessageInfo> message_info;
  auto it = messages_.find({chat_id, message_id});
  if (it == messages_.end()) {
    message_info = std::make_unique<MessageInfo>();
  } else {
    message_info = std::move(it->second);
  }

  update_message_lru(message_info.get());

  message_info->id = message_id;
  message_info->chat_id = chat_id;
  message_info->date = message->date_;
  message_info->edit_date = message->edit_date_;
  message_info->media_album_id = message->media_album_id_;
  message_info->via_bot_user_id = message->via_bot_user_id_;
  message_info->message_thread_id = message->message_thread_id_;

  CHECK(message->sender_ != nullptr);
  switch (message->sender_->get_id()) {
    case td_api::messageSenderUser::ID: {
      auto sender = move_object_as<td_api::messageSenderUser>(message->sender_);
      message_info->sender_user_id = sender->user_id_;
      CHECK(message_info->sender_user_id > 0);
      break;
    }
    case td_api::messageSenderChat::ID: {
      auto sender = move_object_as<td_api::messageSenderChat>(message->sender_);
      message_info->sender_chat_id = sender->chat_id_;

      auto chat_type = get_chat_type(chat_id);
      if (chat_type != ChatType::Channel) {
        if (message_info->sender_chat_id == chat_id) {
          message_info->sender_user_id = group_anonymous_bot_user_id_;
        } else {
          message_info->sender_user_id = service_notifications_user_id_;
        }
        CHECK(message_info->sender_user_id > 0);
      }
      break;
    }
    default:
      UNREACHABLE();
  }

  message_info->initial_chat_id = 0;
  message_info->initial_sender_user_id = 0;
  message_info->initial_sender_chat_id = 0;
  message_info->initial_send_date = 0;
  message_info->initial_message_id = 0;
  message_info->initial_author_signature = td::string();
  message_info->initial_sender_name = td::string();
  if (message->forward_info_ != nullptr) {
    message_info->initial_send_date = message->forward_info_->date_;
    auto origin = std::move(message->forward_info_->origin_);
    switch (origin->get_id()) {
      case td_api::messageForwardOriginUser::ID: {
        auto forward_info = move_object_as<td_api::messageForwardOriginUser>(origin);
        message_info->initial_sender_user_id = forward_info->sender_user_id_;
        break;
      }
      case td_api::messageForwardOriginChat::ID: {
        auto forward_info = move_object_as<td_api::messageForwardOriginChat>(origin);
        message_info->initial_sender_chat_id = forward_info->sender_chat_id_;
        message_info->initial_author_signature = std::move(forward_info->author_signature_);
        break;
      }
      case td_api::messageForwardOriginHiddenUser::ID: {
        auto forward_info = move_object_as<td_api::messageForwardOriginHiddenUser>(origin);
        message_info->initial_sender_name = std::move(forward_info->sender_name_);
        break;
      }
      case td_api::messageForwardOriginChannel::ID: {
        auto forward_info = move_object_as<td_api::messageForwardOriginChannel>(origin);
        message_info->initial_chat_id = forward_info->chat_id_;
        message_info->initial_message_id = forward_info->message_id_;
        message_info->initial_author_signature = std::move(forward_info->author_signature_);
        break;
      }
      case td_api::messageForwardOriginMessageImport::ID: {
        auto forward_info = move_object_as<td_api::messageForwardOriginMessageImport>(origin);
        message_info->initial_sender_name = std::move(forward_info->sender_name_);
        break;
      }
      default:
        UNREACHABLE();
    }
  }

  if (message->interaction_info_ != nullptr) {
    message_info->views = message->interaction_info_->view_count_;
    message_info->forwards = message->interaction_info_->forward_count_;
  }
  message_info->is_scheduled = message->scheduling_state_!=nullptr;
  if (message->scheduling_state_!=nullptr && message->scheduling_state_->get_id() == td_api::messageSchedulingStateSendAtDate::ID) {
    auto scheduling_state = move_object_as<td_api::messageSchedulingStateSendAtDate>(message->scheduling_state_);
    message_info->scheduled_at = scheduling_state->send_date_;
  }

  message_info->author_signature = std::move(message->author_signature_);

  if (message->reply_in_chat_id_ != chat_id && message->reply_to_message_id_ != 0) {
    LOG(WARNING) << "Drop reply to message " << message_id << " in chat " << chat_id << " from another chat "
                 << message->reply_in_chat_id_;
    message->reply_in_chat_id_ = 0;
    message->reply_to_message_id_ = 0;
  }
  set_message_reply_to_message_id(message_info.get(), message->reply_to_message_id_);
  if (message_info->content == nullptr || force_update_content) {
    message_info->content = std::move(message->content_);
    message_info->is_content_changed = true;

    auto sticker_set_id = get_sticker_set_id(message_info->content);
    if (!have_sticker_set_name(sticker_set_id)) {
      send_request(make_object<td_api::getStickerSet>(sticker_set_id),
                   std::make_unique<TdOnGetStickerSetCallback>(this, sticker_set_id, 0, 0));
    }
  }
  set_message_reply_markup(message_info.get(), std::move(message->reply_markup_));

  messages_[{chat_id, message_id}] = std::move(message_info);
  message = nullptr;

  return {chat_id, message_id};
}

void Client::update_message_content(int64 chat_id, int64 message_id, object_ptr<td_api::MessageContent> &&content) {
  auto message_info = get_message_editable(chat_id, message_id);
  if (message_info == nullptr) {
    return;
  }
  LOG(DEBUG) << "Update content of the message " << message_id << " from chat " << chat_id;

  message_info->content = std::move(content);
  message_info->is_content_changed = true;
}

void Client::on_update_message_edited(int64 chat_id, int64 message_id, int32 edit_date,
                                      object_ptr<td_api::ReplyMarkup> &&reply_markup) {
  auto message_info = get_message_editable(chat_id, message_id);
  if (message_info == nullptr) {
    return;
  }
  message_info->edit_date = edit_date;
  set_message_reply_markup(message_info, std::move(reply_markup));
}

const Client::MessageInfo *Client::get_message(int64 chat_id, int64 message_id) const {
  auto it = messages_.find({chat_id, message_id});
  if (it == messages_.end()) {
    LOG(DEBUG) << "Not found message " << message_id << " from chat " << chat_id;
    return nullptr;
  }
  LOG(DEBUG) << "Found message " << message_id << " from chat " << chat_id;

  auto result = it->second.get();
  update_message_lru(result);
  return result;
}

Client::MessageInfo *Client::get_message_editable(int64 chat_id, int64 message_id) {
  auto it = messages_.find({chat_id, message_id});
  if (it == messages_.end()) {
    LOG(DEBUG) << "Not found message " << message_id << " from chat " << chat_id;
    return nullptr;
  }
  LOG(DEBUG) << "Found message " << message_id << " from chat " << chat_id;

  auto result = it->second.get();
  update_message_lru(result);
  return result;
}

td::string Client::get_chat_member_status(const object_ptr<td_api::ChatMemberStatus> &status) {
  CHECK(status != nullptr);
  switch (status->get_id()) {
    case td_api::chatMemberStatusCreator::ID:
      return "creator";
    case td_api::chatMemberStatusAdministrator::ID:
      return "administrator";
    case td_api::chatMemberStatusMember::ID:
      return "member";
    case td_api::chatMemberStatusRestricted::ID:
      return "restricted";
    case td_api::chatMemberStatusLeft::ID:
      return "left";
    case td_api::chatMemberStatusBanned::ID:
      return "kicked";
    default:
      UNREACHABLE();
      return "";
  }
}

td::string Client::get_passport_element_type(int32 id) {
  switch (id) {
    case td_api::passportElementTypePersonalDetails::ID:
      return "personal_details";
    case td_api::passportElementTypePassport::ID:
      return "passport";
    case td_api::passportElementTypeDriverLicense::ID:
      return "driver_license";
    case td_api::passportElementTypeIdentityCard::ID:
      return "identity_card";
    case td_api::passportElementTypeInternalPassport::ID:
      return "internal_passport";
    case td_api::passportElementTypeAddress::ID:
      return "address";
    case td_api::passportElementTypeUtilityBill::ID:
      return "utility_bill";
    case td_api::passportElementTypeBankStatement::ID:
      return "bank_statement";
    case td_api::passportElementTypeRentalAgreement::ID:
      return "rental_agreement";
    case td_api::passportElementTypePassportRegistration::ID:
      return "passport_registration";
    case td_api::passportElementTypeTemporaryRegistration::ID:
      return "temporary_registration";
    case td_api::passportElementTypePhoneNumber::ID:
      return "phone_number";
    case td_api::passportElementTypeEmailAddress::ID:
      return "email";
    default:
      UNREACHABLE();
      return "None";
  }
}

td_api::object_ptr<td_api::PassportElementType> Client::get_passport_element_type(Slice type) {
  if (type == "personal_details") {
    return make_object<td_api::passportElementTypePersonalDetails>();
  }
  if (type == "passport") {
    return make_object<td_api::passportElementTypePassport>();
  }
  if (type == "driver_license") {
    return make_object<td_api::passportElementTypeDriverLicense>();
  }
  if (type == "identity_card") {
    return make_object<td_api::passportElementTypeIdentityCard>();
  }
  if (type == "internal_passport") {
    return make_object<td_api::passportElementTypeInternalPassport>();
  }
  if (type == "address") {
    return make_object<td_api::passportElementTypeAddress>();
  }
  if (type == "utility_bill") {
    return make_object<td_api::passportElementTypeUtilityBill>();
  }
  if (type == "bank_statement") {
    return make_object<td_api::passportElementTypeBankStatement>();
  }
  if (type == "rental_agreement") {
    return make_object<td_api::passportElementTypeRentalAgreement>();
  }
  if (type == "passport_registration") {
    return make_object<td_api::passportElementTypePassportRegistration>();
  }
  if (type == "temporary_registration") {
    return make_object<td_api::passportElementTypeTemporaryRegistration>();
  }
  if (type == "phone_number") {
    return make_object<td_api::passportElementTypePhoneNumber>();
  }
  if (type == "email") {
    return make_object<td_api::passportElementTypeEmailAddress>();
  }
  return nullptr;
}

td::int32 Client::get_unix_time() const {
  CHECK(was_authorized_);
  return parameters_->shared_data_->get_unix_time(td::Time::now());
}

td::int64 Client::as_tdlib_message_id(int32 message_id) {
  if (message_id >= 0) {
    return static_cast<int64>(message_id) << 20;
  } else {
    return static_cast<int64>((-message_id) << 3) + 4;
  }
}

td::int32 Client::as_client_message_id(int64 message_id) {
  int32 result = static_cast<int32>(message_id >> 20);
  CHECK(as_tdlib_message_id(result) >> 2 == message_id >> 2);
  return result;
}

td::int32 Client::as_scheduled_message_id(int64 message_id) {
  // scheduled message ID layout
  // |-------30-------|----18---|1|--2-|
  // |send_date-2**30 |server_id|1|type|
  return -static_cast<int32>((message_id >> 3) & ((1 << 18) - 1));
}

td::int64 Client::get_supergroup_chat_id(int32 supergroup_id) {
  return static_cast<td::int64>(-1000000000000ll) - static_cast<int64>(supergroup_id);
}

td::int64 Client::get_basic_group_chat_id(int32 basic_group_id) {
  return -static_cast<int64>(basic_group_id);
}

constexpr Client::int64 Client::GREAT_MINDS_SET_ID;
constexpr Client::Slice Client::GREAT_MINDS_SET_NAME;

constexpr Client::Slice Client::MASK_POINTS[MASK_POINTS_SIZE];

constexpr int Client::LOGGING_OUT_ERROR_CODE;
constexpr Client::Slice Client::LOGGING_OUT_ERROR_DESCRIPTION;
constexpr Client::Slice Client::API_ID_INVALID_ERROR_DESCRIPTION;

constexpr int Client::CLOSING_ERROR_CODE;
constexpr Client::Slice Client::CLOSING_ERROR_DESCRIPTION;

constexpr int Client::BOT_ONLY_ERROR_CODE;
constexpr Client::Slice Client::BOT_ONLY_ERROR_DESCRIPTION;

constexpr int Client::USER_ONLY_ERROR_CODE;
constexpr Client::Slice Client::USER_ONLY_ERROR_DESCRIPTION;

std::unordered_map<td::string, td::Status (Client::*)(PromisedQueryPtr &query)> Client::methods_;

}  // namespace telegram_bot_api<|MERGE_RESOLUTION|>--- conflicted
+++ resolved
@@ -2404,7 +2404,7 @@
         continue;
       }
       auto user_id = static_cast<const td_api::messageSenderUser *>(member->member_id_.get())->user_id_;
-<<<<<<< HEAD
+      /*
       bool is_member_bot = member->bot_info_ != nullptr;
       if (!is_member_bot) {
         // bot info may be unknown
@@ -2413,11 +2413,7 @@
           is_member_bot = true;
         }
       }
-      /*
-=======
-      auto user_info = client_->get_user_info(user_id);
-      bool is_member_bot = user_info != nullptr && user_info->type == UserInfo::Type::Bot;
->>>>>>> 81f29836
+
       if (is_member_bot && user_id != client_->my_id_) {
         continue;
       }
@@ -3772,7 +3768,6 @@
     answer_query(JsonChats(chats, client_), std::move(query_));
   }
 
-<<<<<<< HEAD
  private:
   const Client *client_;
   PromisedQueryPtr query_;
@@ -3968,18 +3963,11 @@
   CHECK(r_absolute_dir.is_ok());
   absolute_dir_ = r_absolute_dir.move_as_ok();
   auto suff = bot_token_with_dc_ + TD_DIR_SLASH;
-#if TD_PORT_WINDOWS
-  for (auto &c : suff) {
-    if (c == ':') {
-      c = '~';
-=======
-  auto suff = bot_token_with_dc_ + TD_DIR_SLASH;
   if (!parameters_->allow_colon_in_filenames_) {
     for (auto &c : suff) {
       if (c == ':') {
         c = '~';
       }
->>>>>>> 81f29836
     }
   }
   dir_ = parameters_->working_directory_ + suff;
@@ -4617,7 +4605,8 @@
     case td_api::authorizationStateWaitEncryptionKey::ID:
       return send_request(make_object<td_api::checkDatabaseEncryptionKey>(), std::make_unique<TdOnInitCallback>(this));
     case td_api::authorizationStateWaitPhoneNumber::ID:
-<<<<<<< HEAD
+      send_request(make_object<td_api::setOption>("online", make_object<td_api::optionValueBoolean>(true)),
+                 std::make_unique<TdOnOkCallback>());
       if (is_user_) {
         waiting_for_auth_input_ = true;
         return loop();
@@ -4630,12 +4619,6 @@
     case td_api::authorizationStateWaitRegistration::ID:
       waiting_for_auth_input_ = true;
       return loop();
-=======
-      send_request(make_object<td_api::setOption>("online", make_object<td_api::optionValueBoolean>(true)),
-                   std::make_unique<TdOnOkCallback>());
-      return send_request(make_object<td_api::checkAuthenticationBotToken>(bot_token_),
-                          std::make_unique<TdOnAuthorizationCallback>(this));
->>>>>>> 81f29836
     case td_api::authorizationStateReady::ID: {
       waiting_for_auth_input_ = false;
       auto user_info = get_user_info(my_id_);
@@ -9599,13 +9582,8 @@
         object("file_path", td::JsonRawString(file->local_->path_));
       }
     } else {
-<<<<<<< HEAD
-      Slice relative_path = td::PathView::relative(file->local_->path_, absolute_dir_, true);
+      Slice relative_path = td::PathView::relative(file->local_->path_, dir_, true);
       if (!relative_path.empty() && (parameters_->local_mode_ || parameters_->no_file_limit_ || file->local_->downloaded_size_ <= MAX_DOWNLOAD_FILE_SIZE)) {
-=======
-      Slice relative_path = td::PathView::relative(file->local_->path_, dir_, true);
-      if (!relative_path.empty() && file->local_->downloaded_size_ <= MAX_DOWNLOAD_FILE_SIZE) {
->>>>>>> 81f29836
         object("file_path", relative_path);
       }
     }
