//
// Copyright Aliaksei Levin (levlam@telegram.org), Arseny Smirnov (arseny30@gmail.com) 2014-2021
//
// Distributed under the Boost Software License, Version 1.0. (See accompanying
// file LICENSE_1_0.txt or copy at http://www.boost.org/LICENSE_1_0.txt)
//
#pragma once

#include "telegram-bot-api/Query.h"
#include "telegram-bot-api/Stats.h"
#include "telegram-bot-api/WebhookActor.h"

#include "td/telegram/ClientActor.h"
#include "td/telegram/td_api.h"

#include "td/actor/actor.h"
#include "td/actor/PromiseFuture.h"
#include "td/actor/SignalSlot.h"

#include "td/utils/common.h"
#include "td/utils/Container.h"
#include "td/utils/JsonBuilder.h"
#include "td/utils/Slice.h"
#include "td/utils/Status.h"

#include <functional>
#include <limits>
#include <memory>
#include <queue>
#include <unordered_map>
#include <unordered_set>

namespace telegram_bot_api {

struct ClientParameters;

namespace td_api = td::td_api;

class Client final : public WebhookActor::Callback {
 public:
  Client(td::ActorShared<> parent, const td::string &bot_token, bool is_user, bool is_test_dc, td::int64 tqueue_id,
         std::shared_ptr<const ClientParameters> parameters, td::ActorId<BotStatActor> stat_actor);

  void send(PromisedQueryPtr query) final;

  void close();

  // for stats
  ServerBotInfo get_bot_info() const;

 private:
  using int32 = td::int32;
  using int64 = td::int64;

  using Slice = td::Slice;
  using Status = td::Status;

  template <class T>
  using object_ptr = td_api::object_ptr<T>;

  static constexpr bool USE_MESSAGE_DATABASE = false;

  static constexpr int32 MAX_CERTIFICATE_FILE_SIZE = 3 << 20;
  static constexpr int32 MAX_DOWNLOAD_FILE_SIZE = 20 << 20;

  static constexpr int32 MAX_CONCURRENTLY_SENT_CHAT_MESSAGES = 1000;  // some unreasonably big value

  static constexpr std::size_t MIN_PENDING_UPDATES_WARNING = 200;

  static constexpr int64 GREAT_MINDS_SET_ID = 1842540969984001;
  static constexpr Slice GREAT_MINDS_SET_NAME = "TelegramGreatMinds";

  static constexpr int32 MASK_POINTS_SIZE = 4;
  static constexpr Slice MASK_POINTS[MASK_POINTS_SIZE] = {"forehead", "eyes", "mouth", "chin"};

  static constexpr int32 MAX_LENGTH = 10000;  // max width or height
  static constexpr int32 MAX_DURATION = 24 * 60 * 60;

  static constexpr int LOGGING_OUT_ERROR_CODE = 401;
  static constexpr Slice LOGGING_OUT_ERROR_DESCRIPTION = "Unauthorized";
  static constexpr Slice API_ID_INVALID_ERROR_DESCRIPTION = "Unauthorized: invalid api-id/api-hash";

  static constexpr int CLOSING_ERROR_CODE = 500;
  static constexpr Slice CLOSING_ERROR_DESCRIPTION = "Internal Server Error: restart";

  static constexpr int BOT_ONLY_ERROR_CODE = 405;
  static constexpr Slice BOT_ONLY_ERROR_DESCRIPTION = "Method Not Allowed: You can only use this method as a bot";

  static constexpr int USER_ONLY_ERROR_CODE = 405;
  static constexpr Slice USER_ONLY_ERROR_DESCRIPTION = "Method Not Allowed: You can only use this method as a user";

  class JsonFile;
  class JsonDatedFile;
  class JsonDatedFiles;
  class JsonUser;
  class JsonUsers;
  class JsonChatPermissions;
  class JsonChatPhotoInfo;
  class JsonChatLocation;
  class JsonChatInviteLink;
  class JsonChat;
  class JsonMessageSender;
  class JsonAnimation;
  class JsonAudio;
  class JsonDocument;
  class JsonPhotoSize;
  class JsonPhoto;
  class JsonChatPhoto;
  class JsonThumbnail;
  class JsonMaskPosition;
  class JsonSticker;
  class JsonStickers;
  class JsonVideo;
  class JsonVideoNote;
  class JsonVoiceNote;
  class JsonContact;
  class JsonDice;
  class JsonGame;
  class JsonInvoice;
  class JsonLocation;
  class JsonVenue;
  class JsonPollOption;
  class JsonPoll;
  class JsonPollAnswer;
  class JsonEntity;
  class JsonVectorEntities;
  class JsonCallbackGame;
  class JsonInlineKeyboardButton;
  class JsonInlineKeyboard;
  class JsonReplyMarkup;
  class JsonMessage;
  class JsonMessages;
  class JsonDeletedMessage;
  class JsonMessageId;
  class JsonInlineQuery;
  class JsonChosenInlineResult;
  class JsonCallbackQuery;
  class JsonInlineCallbackQuery;
  class JsonShippingQuery;
  class JsonPreCheckoutQuery;
  class JsonBotCommand;
  class JsonChatPhotos;
  class JsonChatMember;
  class JsonChatMembers;
  class JsonChatMemberUpdated;
  class JsonChatJoinRequest;
  class JsonGameHighScore;
  class JsonAddress;
  class JsonOrderInfo;
  class JsonSuccessfulPaymentBot;
  class JsonEncryptedPassportElement;
  class JsonEncryptedCredentials;
  class JsonPassportData;
  class JsonProximityAlertTriggered;
  class JsonVideoChatScheduled;
  class JsonVideoChatStarted;
  class JsonVideoChatEnded;
  class JsonInviteVideoChatParticipants;
  class JsonChatSetTtl;
  class JsonUpdateTypes;
  class JsonWebhookInfo;
  class JsonStickerSet;
  class JsonCustomJson;

  //start custom Json objects
  class JsonAuthorizationState;
  class JsonCallbackQueryAnswer;
  class JsonChats;
  class JsonChatsNearby;
  class JsonMessagesArray;
  class JsonProxy;
  class JsonProxiesArray;
  //stop custom Json objects

  class TdOnOkCallback;
  class TdOnAuthorizationCallback;
  class TdOnAuthorizationQueryCallback;
  class TdOnInitCallback;
  class TdOnGetUserProfilePhotosCallback;
  class TdOnSendMessageCallback;
  class TdOnSendMessageAlbumCallback;
  class TdOnDeleteFailedToSendMessageCallback;
  class TdOnEditMessageCallback;
  class TdOnEditInlineMessageCallback;
  class TdOnStopPollCallback;
  class TdOnOkQueryCallback;
  class TdOnGetReplyMessageCallback;
  class TdOnGetEditedMessageCallback;
  class TdOnGetCallbackQueryMessageCallback;
  class TdOnGetStickerSetCallback;
  class TdOnGetMyCommandsCallback;
  class TdOnGetChatFullInfoCallback;
  class TdOnGetChatStickerSetCallback;
  class TdOnGetChatPinnedMessageCallback;
  class TdOnGetChatPinnedMessageToUnpinCallback;
  class TdOnGetGroupMembersCallback;
  class TdOnGetSupergroupMembersCallback;
  class TdOnGetSupergroupMembersCountCallback;
  class TdOnReplacePrimaryChatInviteLinkCallback;
  class TdOnGetChatInviteLinkCallback;
  class TdOnGetGameHighScoresCallback;
  class TdOnReturnFileCallback;
  class TdOnReturnStickerSetCallback;
  class TdOnDownloadFileCallback;
  class TdOnCancelDownloadFileCallback;
  class TdOnSendCustomRequestCallback;

  //start custom callbacks
  class TdOnPingCallback;
  class TdOnGetMemoryStatisticsCallback;
  class TdOnGetChatsCallback;
  class TdOnGetChatsNearbyCallback;
  class TdOnJoinChatCallback;
  class TdOnReturnChatCallback;
  class TdOnReturnMessagesCallback;
  class TdOnGetCallbackQueryAnswerCallback;
  class TdOnGetProxiesQueryCallback;
  class TdOnAddProxyQueryCallback;
  //end custom callbacks

  void on_get_reply_message(int64 chat_id, object_ptr<td_api::message> reply_to_message);

  void on_get_edited_message(object_ptr<td_api::message> edited_message);

  void on_get_callback_query_message(object_ptr<td_api::message> message, int64 user_id, int state);

  void on_get_sticker_set(int64 set_id, int64 new_callback_query_user_id, int64 new_message_chat_id,
                          object_ptr<td_api::stickerSet> sticker_set);

  void on_get_sticker_set_name(int64 set_id, const td::string &name);

  class TdQueryCallback {
   public:
    virtual void on_result(object_ptr<td_api::Object> result) = 0;
    TdQueryCallback() = default;
    TdQueryCallback(const TdQueryCallback &) = delete;
    TdQueryCallback &operator=(const TdQueryCallback &) = delete;
    TdQueryCallback(TdQueryCallback &&) = delete;
    TdQueryCallback &operator=(TdQueryCallback &&) = delete;
    virtual ~TdQueryCallback() = default;
  };

  struct UserInfo;
  struct ChatInfo;
  struct BotCommandScope;

  enum class AccessRights { Read, ReadMembers, Edit, Write };

  template <class OnSuccess>
  class TdOnCheckUserCallback;
  template <class OnSuccess>
  class TdOnCheckUserNoFailCallback;
  template <class OnSuccess>
  class TdOnCheckChatCallback;
  template <class OnSuccess>
  class TdOnEnableInternetConnectionCallback;
  template <class OnSuccess>
  class TdOnOptimizeMemoryCallback;
  template <class OnSuccess>
  class TdOnDisableInternetConnectionCallback;
  template <class OnSuccess>
  class TdOnCheckChatNoFailCallback;
  template <class OnSuccess>
  class TdOnCheckMessageCallback;
  template <class OnSuccess>
  class TdOnCheckRemoteFileIdCallback;
  template <class OnSuccess>
  class TdOnGetChatMemberCallback;

  template <class OnSuccess>
  class TdOnSearchStickerSetCallback;

  class TdOnResolveBotUsernameCallback;

  template <class OnSuccess>
  void check_user(int64 user_id, PromisedQueryPtr query, OnSuccess on_success);

  template <class OnSuccess>
  void check_user_no_fail(int64 user_id, PromisedQueryPtr query, OnSuccess on_success);

  template <class OnSuccess>
  static void check_user_read_access(const UserInfo *user_info, PromisedQueryPtr query, OnSuccess on_success);

  template <class OnSuccess>
  void check_chat_access(int64 chat_id, AccessRights access_rights, const ChatInfo *chat_info, PromisedQueryPtr query,
                         OnSuccess on_success) const;

  template <class OnSuccess>
  void check_chat(Slice chat_id_str, AccessRights access_rights, PromisedQueryPtr query, OnSuccess on_success);

  template <class OnSuccess>
  void disable_internet_connection(PromisedQueryPtr query, OnSuccess on_success);

  template <class OnSuccess>
  void optimize_memory(PromisedQueryPtr query, OnSuccess on_success);

  void enable_internet_connection(PromisedQueryPtr query);

  template <class OnSuccess>
  void check_chat_no_fail(Slice chat_id_str, PromisedQueryPtr query, OnSuccess on_success);

  template <class OnSuccess>
  void check_bot_command_scope(BotCommandScope &&scope, PromisedQueryPtr query, OnSuccess on_success);

  template <class OnSuccess>
  void check_remote_file_id(td::string file_id, PromisedQueryPtr query, OnSuccess on_success);

  template <class OnSuccess>
  void check_message(Slice chat_id_str, int64 message_id, bool allow_empty, AccessRights access_rights,
                     Slice message_type, PromisedQueryPtr query, OnSuccess on_success);

  template <class OnSuccess>
  void resolve_sticker_set(const td::string &sticker_set_name, PromisedQueryPtr query, OnSuccess on_success);

  template <class OnSuccess>
  void resolve_reply_markup_bot_usernames(object_ptr<td_api::ReplyMarkup> reply_markup, PromisedQueryPtr query,
                                          OnSuccess on_success);

  template <class OnSuccess>
  void resolve_inline_query_results_bot_usernames(td::vector<object_ptr<td_api::InputInlineQueryResult>> results,
                                                  PromisedQueryPtr query, OnSuccess on_success);

  template <class OnSuccess>
  void get_chat_member(int64 chat_id, int64 user_id, PromisedQueryPtr query, OnSuccess on_success);

  void send_request(object_ptr<td_api::Function> &&f, std::unique_ptr<TdQueryCallback> handler);
  void do_send_request(object_ptr<td_api::Function> &&f, std::unique_ptr<TdQueryCallback> handler);
  static object_ptr<td_api::Object> execute(object_ptr<td_api::Function> &&f);
  void on_update(object_ptr<td_api::Object> result);
  void on_result(td::uint64 id, object_ptr<td_api::Object> result);

  void on_update_authorization_state();
  void log_out(bool is_api_id_invalid);
  Slice get_logging_out_error_description() const;
  void on_closed();
  void finish_closing();

  void clear_tqueue();

  bool allow_update_before_authorization(const td_api::Object *update) const;
  void update_shared_unix_time_difference();

  void on_update_file(object_ptr<td_api::file> file);

  static bool to_bool(td::MutableSlice value);

  static td::Result<object_ptr<td_api::keyboardButton>> get_keyboard_button(td::JsonValue &button);

  td::Result<object_ptr<td_api::inlineKeyboardButton>> get_inline_keyboard_button(td::JsonValue &button);

  td::Result<object_ptr<td_api::ReplyMarkup>> get_reply_markup(const Query *query);

  td::Result<object_ptr<td_api::ReplyMarkup>> get_reply_markup(td::JsonValue &&value);

  static td::Result<object_ptr<td_api::labeledPricePart>> get_labeled_price_part(td::JsonValue &value);

  static td::Result<td::vector<object_ptr<td_api::labeledPricePart>>> get_labeled_price_parts(td::JsonValue &value);

  static td::Result<td::vector<int64>> get_suggested_tip_amounts(td::JsonValue &value);

  static td::Result<object_ptr<td_api::shippingOption>> get_shipping_option(td::JsonValue &option);

  static td::Result<td::vector<object_ptr<td_api::shippingOption>>> get_shipping_options(const Query *query);

  static td::Result<td::vector<object_ptr<td_api::shippingOption>>> get_shipping_options(td::JsonValue &&value);

  static td::Result<object_ptr<td_api::InputMessageContent>> get_input_message_content(
      td::JsonValue &input_message_content, bool is_input_message_content_required);

  static object_ptr<td_api::ChatAction> get_chat_action(const Query *query);

  static td::string get_local_file_path(Slice file_uri);

  object_ptr<td_api::InputFile> get_input_file(const Query *query, Slice field_name, bool force_file = false) const;

  object_ptr<td_api::InputFile> get_input_file(const Query *query, Slice field_name, Slice file_id,
                                               bool force_file) const;

  object_ptr<td_api::inputThumbnail> get_input_thumbnail(const Query *query, Slice field_name) const;

  td::Result<object_ptr<td_api::InputInlineQueryResult>> get_inline_query_result(td::JsonValue &&value);

  td::Result<td::vector<object_ptr<td_api::InputInlineQueryResult>>> get_inline_query_results(const Query *query);

  td::Result<td::vector<object_ptr<td_api::InputInlineQueryResult>>> get_inline_query_results(td::JsonValue &&value);

  struct BotCommandScope {
    object_ptr<td_api::BotCommandScope> scope_;
    td::string chat_id_;
    td::int64 user_id_ = 0;

    explicit BotCommandScope(object_ptr<td_api::BotCommandScope> scope, td::string chat_id = td::string(),
                             td::int64 user_id = 0)
        : scope_(std::move(scope)), chat_id_(std::move(chat_id)), user_id_(user_id) {
    }
  };

  static td::Result<BotCommandScope> get_bot_command_scope(const Query *query);

  static td::Result<BotCommandScope> get_bot_command_scope(td::JsonValue &&value);

  static td::Result<object_ptr<td_api::botCommand>> get_bot_command(td::JsonValue &&value);

  static td::Result<td::vector<object_ptr<td_api::botCommand>>> get_bot_commands(const Query *query);

  static td::Result<object_ptr<td_api::maskPosition>> get_mask_position(const Query *query, Slice field_name);

  static td::Result<object_ptr<td_api::maskPosition>> get_mask_position(td::JsonValue &&value);

  static int32 mask_point_to_index(const object_ptr<td_api::MaskPoint> &mask_point);

  static object_ptr<td_api::MaskPoint> mask_index_to_point(int32 index);

  td::Result<td::vector<object_ptr<td_api::inputSticker>>> get_input_stickers(const Query *query, bool is_masks) const;

  static td::Result<td::string> get_passport_element_hash(Slice encoded_hash);

  static td::Result<object_ptr<td_api::InputPassportElementErrorSource>> get_passport_element_error_source(
      td::JsonObject &object);

  static td::Result<object_ptr<td_api::inputPassportElementError>> get_passport_element_error(td::JsonValue &&value);

  static td::Result<td::vector<object_ptr<td_api::inputPassportElementError>>> get_passport_element_errors(
      const Query *query);

  static td::JsonValue get_input_entities(const Query *query, Slice field_name);

  static td::Result<object_ptr<td_api::formattedText>> get_caption(const Query *query);

  static td::Result<object_ptr<td_api::TextEntityType>> get_text_entity_type(td::JsonObject &object);

  static td::Result<object_ptr<td_api::textEntity>> get_text_entity(td::JsonValue &&value);

  static td::Result<object_ptr<td_api::formattedText>> get_formatted_text(td::string text, td::string parse_mode,
                                                                          td::JsonValue &&input_entities);

  static td::Result<object_ptr<td_api::inputMessageText>> get_input_message_text(const Query *query);

  static td::Result<object_ptr<td_api::inputMessageText>> get_input_message_text(td::string text,
                                                                                 bool disable_web_page_preview,
                                                                                 td::string parse_mode,
                                                                                 td::JsonValue &&input_entities);

  static td::Result<object_ptr<td_api::location>> get_location(const Query *query);

  static td::Result<object_ptr<td_api::chatPermissions>> get_chat_permissions(const Query *query, bool &allow_legacy);

  td::Result<object_ptr<td_api::InputMessageContent>> get_input_media(const Query *query, td::JsonValue &&input_media,
                                                                      bool for_album) const;

  td::Result<object_ptr<td_api::InputMessageContent>> get_input_media(const Query *query, Slice field_name,
                                                                      bool for_album) const;

  td::Result<td::vector<object_ptr<td_api::InputMessageContent>>> get_input_message_contents(const Query *query,
                                                                                             Slice field_name) const;

  td::Result<td::vector<object_ptr<td_api::InputMessageContent>>> get_input_message_contents(
      const Query *query, td::JsonValue &&value) const;

<<<<<<< HEAD
  static object_ptr<td_api::messageSendOptions> get_message_send_options(bool disable_notification, object_ptr<td_api::MessageSchedulingState> &&scheduling_state);
=======
  static object_ptr<td_api::messageSendOptions> get_message_send_options(bool disable_notification,
                                                                         bool protect_content);
>>>>>>> c57b04c4

  static td::Result<td::vector<td::string>> get_poll_options(const Query *query);

  static int32 get_integer_arg(const Query *query, Slice field_name, int32 default_value,
                               int32 min_value = std::numeric_limits<int32>::min(),
                               int32 max_value = std::numeric_limits<int32>::max());

  static td::Result<td::MutableSlice> get_required_string_arg(const Query *query, Slice field_name);

  static int64 get_message_id(const Query *query, Slice field_name = Slice("message_id"));

  static td::Result<Slice> get_inline_message_id(const Query *query, Slice field_name = Slice("inline_message_id"));

  static td::Result<int64> get_user_id(const Query *query, Slice field_name = Slice("user_id"));

  int64 extract_yet_unsent_message_query_id(int64 chat_id, int64 message_id, bool *is_reply_to_message_deleted);

  // start custom helper methods

  static td::Result<object_ptr<td_api::MessageSchedulingState>> get_message_scheduling_state(const Query *query);

  template <class T>
  static td::Result<td::vector<T>> get_int_array_arg(const Query *query, Slice field_name, bool optional = false);

  static int64 get_int64_arg(const Query *query, Slice field_name, int64 default_value,
                             int64 min_value = std::numeric_limits<int64>::min(),
                             int64 max_value = std::numeric_limits<int64>::max());
  static td::Result<td_api::object_ptr<td_api::ChatReportReason>> get_report_reason(const Query *query,
                                                                                    Slice field_name = Slice("reason"));

  static td::Result<td_api::object_ptr<td_api::SearchMessagesFilter>> get_search_messages_filter(
      const Query *query, Slice field_name = Slice("filter"));

  // end custom helper methods

  void on_message_send_succeeded(object_ptr<td_api::message> &&message, int64 old_message_id);
  void on_message_send_failed(int64 chat_id, int64 old_message_id, int64 new_message_id, Status result);

  static bool init_methods();

  void on_cmd(PromisedQueryPtr query);

  Status process_get_me_query(PromisedQueryPtr &query);
  Status process_get_my_commands_query(PromisedQueryPtr &query);
  Status process_set_my_commands_query(PromisedQueryPtr &query);
  Status process_delete_my_commands_query(PromisedQueryPtr &query);
  Status process_get_user_profile_photos_query(PromisedQueryPtr &query);
  Status process_send_message_query(PromisedQueryPtr &query);
  Status process_send_animation_query(PromisedQueryPtr &query);
  Status process_send_audio_query(PromisedQueryPtr &query);
  Status process_send_dice_query(PromisedQueryPtr &query);
  Status process_send_document_query(PromisedQueryPtr &query);
  Status process_send_photo_query(PromisedQueryPtr &query);
  Status process_send_sticker_query(PromisedQueryPtr &query);
  Status process_send_video_query(PromisedQueryPtr &query);
  Status process_send_video_note_query(PromisedQueryPtr &query);
  Status process_send_voice_query(PromisedQueryPtr &query);
  Status process_send_game_query(PromisedQueryPtr &query);
  Status process_send_invoice_query(PromisedQueryPtr &query);
  Status process_send_location_query(PromisedQueryPtr &query);
  Status process_send_venue_query(PromisedQueryPtr &query);
  Status process_send_contact_query(PromisedQueryPtr &query);
  Status process_send_poll_query(PromisedQueryPtr &query);
  Status process_stop_poll_query(PromisedQueryPtr &query);
  Status process_copy_message_query(PromisedQueryPtr &query);
  Status process_forward_message_query(PromisedQueryPtr &query);
  Status process_send_media_group_query(PromisedQueryPtr &query);
  Status process_send_chat_action_query(PromisedQueryPtr &query);
  Status process_edit_message_text_query(PromisedQueryPtr &query);
  Status process_edit_message_live_location_query(PromisedQueryPtr &query);
  Status process_edit_message_media_query(PromisedQueryPtr &query);
  Status process_edit_message_caption_query(PromisedQueryPtr &query);
  Status process_edit_message_reply_markup_query(PromisedQueryPtr &query);
  Status process_delete_message_query(PromisedQueryPtr &query);
  Status process_set_game_score_query(PromisedQueryPtr &query);
  Status process_get_game_high_scores_query(PromisedQueryPtr &query);
  Status process_answer_inline_query_query(PromisedQueryPtr &query);
  Status process_answer_callback_query_query(PromisedQueryPtr &query);
  Status process_answer_shipping_query_query(PromisedQueryPtr &query);
  Status process_answer_pre_checkout_query_query(PromisedQueryPtr &query);
  Status process_export_chat_invite_link_query(PromisedQueryPtr &query);
  Status process_create_chat_invite_link_query(PromisedQueryPtr &query);
  Status process_edit_chat_invite_link_query(PromisedQueryPtr &query);
  Status process_revoke_chat_invite_link_query(PromisedQueryPtr &query);
  Status process_get_chat_query(PromisedQueryPtr &query);
  Status process_set_chat_photo_query(PromisedQueryPtr &query);
  Status process_delete_chat_photo_query(PromisedQueryPtr &query);
  Status process_set_chat_title_query(PromisedQueryPtr &query);
  Status process_set_chat_permissions_query(PromisedQueryPtr &query);
  Status process_set_chat_description_query(PromisedQueryPtr &query);
  Status process_pin_chat_message_query(PromisedQueryPtr &query);
  Status process_unpin_chat_message_query(PromisedQueryPtr &query);
  Status process_unpin_all_chat_messages_query(PromisedQueryPtr &query);
  Status process_set_chat_sticker_set_query(PromisedQueryPtr &query);
  Status process_delete_chat_sticker_set_query(PromisedQueryPtr &query);
  Status process_get_chat_member_query(PromisedQueryPtr &query);
  Status process_get_chat_administrators_query(PromisedQueryPtr &query);
  Status process_get_chat_member_count_query(PromisedQueryPtr &query);
  Status process_optimize_memory_query(PromisedQueryPtr &query);
  Status process_leave_chat_query(PromisedQueryPtr &query);
  Status process_promote_chat_member_query(PromisedQueryPtr &query);
  Status process_set_chat_administrator_custom_title_query(PromisedQueryPtr &query);
  Status process_ban_chat_member_query(PromisedQueryPtr &query);
  Status process_restrict_chat_member_query(PromisedQueryPtr &query);
  Status process_unban_chat_member_query(PromisedQueryPtr &query);
  Status process_ban_chat_sender_chat_query(PromisedQueryPtr &query);
  Status process_unban_chat_sender_chat_query(PromisedQueryPtr &query);
  Status process_approve_chat_join_request_query(PromisedQueryPtr &query);
  Status process_decline_chat_join_request_query(PromisedQueryPtr &query);
  Status process_get_sticker_set_query(PromisedQueryPtr &query);
  Status process_upload_sticker_file_query(PromisedQueryPtr &query);
  Status process_create_new_sticker_set_query(PromisedQueryPtr &query);
  Status process_add_sticker_to_set_query(PromisedQueryPtr &query);
  Status process_set_sticker_set_thumb_query(PromisedQueryPtr &query);
  Status process_set_sticker_position_in_set_query(PromisedQueryPtr &query);
  Status process_delete_sticker_from_set_query(PromisedQueryPtr &query);
  Status process_set_passport_data_errors_query(PromisedQueryPtr &query);
  Status process_send_custom_request_query(PromisedQueryPtr &query);
  Status process_answer_custom_query_query(PromisedQueryPtr &query);
  Status process_get_updates_query(PromisedQueryPtr &query);
  Status process_set_webhook_query(PromisedQueryPtr &query);
  Status process_get_webhook_info_query(PromisedQueryPtr &query);
  Status process_get_file_query(PromisedQueryPtr &query);

<<<<<<< HEAD
  //custom methods
  Status process_get_message_info_query(PromisedQueryPtr &query);
  Status process_get_chat_members_query(PromisedQueryPtr &query);
  Status process_delete_messages_query(PromisedQueryPtr &query);
  Status process_toggle_group_invites_query(PromisedQueryPtr &query);
  Status process_ping_query(PromisedQueryPtr &query);
  Status process_get_memory_stats_query(PromisedQueryPtr &query);
  Status process_get_proxies_query(PromisedQueryPtr &query);
  Status process_add_proxy_query(PromisedQueryPtr &query);
  Status process_delete_proxy_query(PromisedQueryPtr &query);
  Status process_enable_proxy_query(PromisedQueryPtr &query);
  Status process_disable_proxy_query(PromisedQueryPtr &query);

  //custom user methods
  Status process_get_chats_query(PromisedQueryPtr &query);
  Status process_get_common_chats_query(PromisedQueryPtr &query);
  Status process_get_inactive_chats_query(PromisedQueryPtr &query);
  Status process_get_nearby_chats_query(PromisedQueryPtr &query);
  Status process_search_public_chats_query(PromisedQueryPtr &query);
  Status process_set_poll_answer_query(PromisedQueryPtr &query);
  Status process_join_chat_query(PromisedQueryPtr &query);
  Status process_add_chat_member_query(PromisedQueryPtr &query);
  Status process_report_chat_query(PromisedQueryPtr &query);
  Status process_create_chat_query(PromisedQueryPtr &query);
  Status process_search_messages_query(PromisedQueryPtr &query);
  Status process_search_chat_messages_query(PromisedQueryPtr &query);
  Status process_get_callback_query_answer_query(PromisedQueryPtr &query);
  Status process_delete_chat_history_query(PromisedQueryPtr &query);
  Status process_get_scheduled_messages_query(PromisedQueryPtr &query);
  Status process_edit_message_scheduling_query(PromisedQueryPtr &query);

  //custom auth methods
  void process_auth_phone_number_query(PromisedQueryPtr &query);
  void process_authcode_query(PromisedQueryPtr &query);
  void process_2fapassword_query(PromisedQueryPtr &query);
  void process_register_user_query(PromisedQueryPtr &query);


  void webhook_verified(td::string cached_ip_address) override;
  void webhook_success() override;
  void webhook_error(Status status) override;
  void webhook_closed(Status status) override;
  void hangup_shared() override;
=======
  void webhook_verified(td::string cached_ip_address) final;
  void webhook_success() final;
  void webhook_error(Status status) final;
  void webhook_closed(Status status) final;
  void hangup_shared() final;
>>>>>>> c57b04c4
  int32 get_webhook_max_connections(const Query *query) const;
  static bool get_webhook_fix_ip_address(const Query *query);
  void do_set_webhook(PromisedQueryPtr query, bool was_deleted);
  void save_webhook() const;
  td::string get_webhook_certificate_path() const;

  void do_send_message(object_ptr<td_api::InputMessageContent> input_message_content, PromisedQueryPtr query);

  int64 get_send_message_query_id(PromisedQueryPtr query, bool is_multisend);

  void on_sent_message(object_ptr<td_api::message> &&message, int64 query_id);

  void do_get_file(object_ptr<td_api::file> file, PromisedQueryPtr query);

  bool is_file_being_downloaded(int32 file_id) const;
  void on_file_download(int32 file_id, td::Result<object_ptr<td_api::file>> r_file);

  void fix_reply_markup_bot_user_ids(object_ptr<td_api::ReplyMarkup> &reply_markup) const;
  void fix_inline_query_results_bot_user_ids(td::vector<object_ptr<td_api::InputInlineQueryResult>> &results) const;

  void resolve_bot_usernames(PromisedQueryPtr query, td::Promise<PromisedQueryPtr> on_success);
  void on_resolve_bot_username(const td::string &username, int64 user_id);

  void abort_long_poll(bool from_set_webhook);

  void fail_query_conflict(Slice message, PromisedQueryPtr &&query);

  static void fail_query_with_error(PromisedQueryPtr query, int32 error_code, Slice error_message,
                                    Slice default_message = Slice());

  static void fail_query_with_error(PromisedQueryPtr &&query, object_ptr<td_api::error> error,
                                    Slice default_message = Slice());

  class JsonUpdates;
  void do_get_updates(int32 offset, int32 limit, int32 timeout, PromisedQueryPtr query);

  void long_poll_wakeup(bool force_flag);

  void start_up() final;

  void raw_event(const td::Event::Raw &event) final;

  void loop() final;

  void timeout_expired() final;

  struct UserInfo {
    enum class Type { Regular, Deleted, Bot, Unknown };
    Type type = Type::Unknown;

    td::string first_name;
    td::string last_name;
    td::string username;
    td::string language_code;

    td::string bio;

    // start custom properties
    bool is_verified = false;
    bool is_scam = false;
    // end custom properties

    bool have_access = false;
    bool can_join_groups = false;
    bool can_read_all_group_messages = false;
    bool is_inline_bot = false;
    bool has_private_forwards = false;
  };
  static void add_user(std::unordered_map<int64, UserInfo> &users, object_ptr<td_api::user> &&user);
  void set_user_bio(int64 user_id, td::string &&bio);
  void set_user_has_private_forwards(int64 user_id, bool has_private_forwards);
  const UserInfo *get_user_info(int64 user_id) const;

  struct GroupInfo {
    td::string description;
    td::string invite_link;
    int32 member_count = 0;
    bool left = false;
    bool kicked = false;
    bool is_active = false;
    int64 upgraded_to_supergroup_id = 0;
  };
  static void add_group(std::unordered_map<int64, GroupInfo> &groups, object_ptr<td_api::basicGroup> &&group);
  void set_group_description(int64 group_id, td::string &&descripton);
  void set_group_invite_link(int64 group_id, td::string &&invite_link);
  const GroupInfo *get_group_info(int64 group_id) const;

  struct SupergroupInfo {
    td::string username;
    td::string description;
    td::string invite_link;
    int64 sticker_set_id = 0;
    int32 date = 0;
    int32 slow_mode_delay = 0;
    int64 linked_chat_id = 0;
    object_ptr<td_api::chatLocation> location;
    object_ptr<td_api::ChatMemberStatus> status;
    bool is_supergroup = false;
    bool can_set_sticker_set = false;
    bool has_location = false;

    // start custom properties
    bool is_verified = false;
    bool is_scam = false;
    // end custom properties
  };
  static void add_supergroup(std::unordered_map<int64, SupergroupInfo> &supergroups,
                             object_ptr<td_api::supergroup> &&supergroup);
  void set_supergroup_description(int64 supergroup_id, td::string &&descripton);
  void set_supergroup_invite_link(int64 supergroup_id, td::string &&invite_link);
  void set_supergroup_sticker_set_id(int64 supergroup_id, int64 sticker_set_id);
  void set_supergroup_can_set_sticker_set(int64 supergroup_id, bool can_set_sticker_set);
  void set_supergroup_slow_mode_delay(int64 supergroup_id, int32 slow_mode_delay);
  void set_supergroup_linked_chat_id(int64 supergroup_id, int64 linked_chat_id);
  void set_supergroup_location(int64 supergroup_id, object_ptr<td_api::chatLocation> location);
  const SupergroupInfo *get_supergroup_info(int64 supergroup_id) const;

  struct ChatInfo {
    enum class Type { Private, Group, Supergroup, Unknown };
    Type type = Type::Unknown;
    td::string title;
    int32 message_auto_delete_time = 0;
    bool has_protected_content = false;
    object_ptr<td_api::chatPhotoInfo> photo;
    object_ptr<td_api::chatPermissions> permissions;
    union {
      int64 user_id;
      int64 group_id;
      int64 supergroup_id;
    };
  };
  ChatInfo *add_chat(int64 chat_id);
  const ChatInfo *get_chat(int64 chat_id) const;

  enum class ChatType { Private, Group, Supergroup, Channel, Unknown };

  ChatType get_chat_type(int64 chat_id) const;

  td::string get_chat_description(int64 chat_id) const;

  struct MessageInfo {
    int64 id = 0;
    int64 sender_user_id = 0;
    int64 sender_chat_id = 0;
    int64 chat_id = 0;
    int32 date = 0;
    int32 edit_date = 0;
    int64 initial_chat_id = 0;
    int64 initial_sender_user_id = 0;
    int64 initial_sender_chat_id = 0;
    int32 initial_send_date = 0;
    int64 initial_message_id = 0;
    td::string initial_author_signature;
    td::string initial_sender_name;
    td::string author_signature;
    int64 reply_to_message_id = 0;
    int64 message_thread_id = 0;
    int64 media_album_id = 0;
    int64 via_bot_user_id = 0;
    object_ptr<td_api::MessageContent> content;
    object_ptr<td_api::ReplyMarkup> reply_markup;

    // start custom properties
    int32 views = 0;
    int32 forwards = 0;

    bool is_scheduled = false;
    int32 scheduled_at = 0;
    // end custom properties

    bool can_be_saved = false;
    bool is_automatic_forward = false;
    mutable bool is_reply_to_message_deleted = false;
    mutable bool is_content_changed = false;
  };

  static int64 &get_reply_to_message_id(object_ptr<td_api::message> &message);

  void set_message_reply_to_message_id(MessageInfo *message_info, int64 reply_to_message_id);

  static td::CSlice get_callback_data(const object_ptr<td_api::InlineKeyboardButtonType> &type);

  static bool are_equal_inline_keyboard_buttons(const td_api::inlineKeyboardButton *lhs,
                                                const td_api::inlineKeyboardButton *rhs);

  static bool are_equal_inline_keyboards(const td_api::replyMarkupInlineKeyboard *lhs,
                                         const td_api::replyMarkupInlineKeyboard *rhs);

  void set_message_reply_markup(MessageInfo *message_info, object_ptr<td_api::ReplyMarkup> &&reply_markup);

  static int64 get_sticker_set_id(const object_ptr<td_api::MessageContent> &content);

  bool have_sticker_set_name(int64 sticker_set_id) const;

  Slice get_sticker_set_name(int64 sticker_set_id) const;

  int64 choose_added_member_id(const td_api::messageChatAddMembers *message_add_members) const;

  bool need_skip_update_message(int64 chat_id, const object_ptr<td_api::message> &message, bool is_edited) const;

  void json_store_file(td::JsonObjectScope &object, const td_api::file *file, bool with_path = false) const;

  void json_store_thumbnail(td::JsonObjectScope &object, const td_api::thumbnail *thumbnail) const;

  static void json_store_callback_query_payload(td::JsonObjectScope &object,
                                                const td_api::CallbackQueryPayload *payload);

  static void json_store_permissions(td::JsonObjectScope &object, const td_api::chatPermissions *permissions);

  void remove_replies_to_message(int64 chat_id, int64 reply_to_message_id, bool only_from_cache);
  void delete_message(int64 chat_id, int64 message_id, bool only_from_cache);

  void add_new_message(object_ptr<td_api::message> &&message, bool is_edited);
  void process_new_message_queue(int64 chat_id);

  struct FullMessageId {
    int64 chat_id;
    int64 message_id;

    FullMessageId() : chat_id(0), message_id(0) {
    }
    FullMessageId(int64 chat_id, int64 message_id) : chat_id(chat_id), message_id(message_id) {
    }

    bool operator==(const FullMessageId &other) const {
      return chat_id == other.chat_id && message_id == other.message_id;
    }
  };

  struct FullMessageIdHash {
    std::size_t operator()(FullMessageId full_message_id) const {
      return std::hash<td::int64>()(full_message_id.chat_id) * 2023654985u +
             std::hash<td::int64>()(full_message_id.message_id);
    }
  };

  FullMessageId add_message(object_ptr<td_api::message> &&message, bool force_update_content = false);
  const MessageInfo *get_message(int64 chat_id, int64 message_id) const;
  MessageInfo *get_message_editable(int64 chat_id, int64 message_id);

  void update_message_content(int64 chat_id, int64 message_id, object_ptr<td_api::MessageContent> &&content);

  void on_update_message_edited(int64 chat_id, int64 message_id, int32 edit_date,
                                object_ptr<td_api::ReplyMarkup> &&reply_markup);

  int32 get_unix_time() const;

  static int64 as_tdlib_message_id(int32 message_id);

  static int32 as_client_message_id(int64 message_id);

  static int32 as_scheduled_message_id(int64 message_id);

  static int64 get_supergroup_chat_id(int64 supergroup_id);

  static int64 get_basic_group_chat_id(int64 basic_group_id);

  void add_update_poll(object_ptr<td_api::updatePoll> &&update);

  void add_update_poll_answer(object_ptr<td_api::updatePollAnswer> &&update);

  void add_new_inline_query(int64 inline_query_id, int64 sender_user_id, object_ptr<td_api::location> location,
                            object_ptr<td_api::ChatType> chat_type, const td::string &query, const td::string &offset);

  void add_new_chosen_inline_result(int64 sender_user_id, object_ptr<td_api::location> location,
                                    const td::string &query, const td::string &result_id,
                                    const td::string &inline_message_id);

  void add_new_callback_query(object_ptr<td_api::updateNewCallbackQuery> &&query);
  void process_new_callback_query_queue(int64 user_id, int state);

  void add_new_inline_callback_query(object_ptr<td_api::updateNewInlineCallbackQuery> &&query);

  void add_new_shipping_query(object_ptr<td_api::updateNewShippingQuery> &&query);

  void add_new_pre_checkout_query(object_ptr<td_api::updateNewPreCheckoutQuery> &&query);

  void add_new_custom_event(object_ptr<td_api::updateNewCustomEvent> &&event);

  void add_new_custom_query(object_ptr<td_api::updateNewCustomQuery> &&query);

  void add_update_chat_member(object_ptr<td_api::updateChatMember> &&update);

  void add_update_chat_join_request(object_ptr<td_api::updateNewChatJoinRequest> &&update);

  // append only before Size
  enum class UpdateType : int32 {
    Message,
    EditedMessage,
    ChannelPost,
    EditedChannelPost,
    InlineQuery,
    ChosenInlineResult,
    CallbackQuery,
    CustomEvent,
    CustomQuery,
    ShippingQuery,
    PreCheckoutQuery,
    Poll,
    PollAnswer,
    MyChatMember,
    ChatMember,
    ChatJoinRequest,
    Size
  };

  static Slice get_update_type_name(UpdateType update_type);

  static td::uint32 get_allowed_update_types(td::MutableSlice allowed_updates, bool is_internal);

  bool update_allowed_update_types(const Query *query);

  template <class T>
  void add_update(UpdateType update_type, const T &update, int32 timeout, int64 webhook_queue_id);

  void add_update_impl(UpdateType update_type, const td::VirtuallyJsonable &update, int32 timeout,
                       int64 webhook_queue_id);

  std::size_t get_pending_update_count() const;

  static bool is_chat_member(const object_ptr<td_api::ChatMemberStatus> &status);

  static td::string get_chat_member_status(const object_ptr<td_api::ChatMemberStatus> &status);

  static td::string get_passport_element_type(int32 id);

  static object_ptr<td_api::PassportElementType> get_passport_element_type(Slice type);

  bool have_message_access(int64 chat_id) const;

  // by default ChatMember updates are disabled
  static constexpr td::uint32 DEFAULT_ALLOWED_UPDATE_TYPES =
      (1 << static_cast<int32>(UpdateType::Size)) - 1 - (1 << static_cast<int32>(UpdateType::ChatMember));

  object_ptr<td_api::AuthorizationState> authorization_state_;
  bool was_authorized_ = false;
  bool closing_ = false;
  bool logging_out_ = false;
  bool is_api_id_invalid_ = false;
  bool need_close_ = false;
  bool clear_tqueue_ = false;
  bool waiting_for_auth_input_ = false;

  td::ActorShared<> parent_;
  td::string bot_token_;
  td::string bot_token_with_dc_;
  td::string bot_token_id_;
  bool is_user_;
  bool is_test_dc_;
  int64 tqueue_id_;
  double start_time_ = 0;

  int64 my_id_ = -1;
  int32 authorization_date_ = -1;

  int64 group_anonymous_bot_user_id_ = 0;
  int64 channel_bot_user_id_ = 0;
  int64 service_notifications_user_id_ = 0;

  static std::unordered_map<td::string, Status (Client::*)(PromisedQueryPtr &query)> methods_;

  std::unordered_map<FullMessageId, std::unique_ptr<MessageInfo>, FullMessageIdHash> messages_;  // message cache
  std::unordered_map<int64, UserInfo> users_;                                                    // user info cache
  std::unordered_map<int64, GroupInfo> groups_;                                                  // group info cache
  std::unordered_map<int64, SupergroupInfo> supergroups_;  // supergroup info cache
  std::unordered_map<int64, ChatInfo> chats_;              // chat info cache

  std::unordered_map<FullMessageId, std::unordered_set<int64>, FullMessageIdHash>
      reply_message_ids_;  // message -> replies to it
  std::unordered_map<FullMessageId, std::unordered_set<int64>, FullMessageIdHash>
      yet_unsent_reply_message_ids_;  // message -> replies to it

  std::unordered_map<int32, td::vector<PromisedQueryPtr>> file_download_listeners_;
  std::unordered_set<int32> download_started_file_ids_;

  struct YetUnsentMessage {
    int64 reply_to_message_id = 0;
    bool is_reply_to_message_deleted = false;
    int64 send_message_query_id = 0;
  };
  std::unordered_map<FullMessageId, YetUnsentMessage, FullMessageIdHash> yet_unsent_messages_;

  std::unordered_map<int64, int32> yet_unsent_message_count_;

  struct PendingSendMessageQuery {
    PromisedQueryPtr query;
    bool is_multisend = false;
    int32 awaited_message_count = 0;
    td::vector<td::string> messages;
    object_ptr<td_api::error> error;
  };
  std::unordered_map<int64, PendingSendMessageQuery>
      pending_send_message_queries_;  // query_id -> PendingSendMessageQuery
  int64 current_send_message_query_id_ = 1;

  struct NewMessage {
    object_ptr<td_api::message> message;
    bool is_edited = false;

    NewMessage(object_ptr<td_api::message> &&message, bool is_edited)
        : message(std::move(message)), is_edited(is_edited) {
    }
  };
  struct NewMessageQueue {
    std::queue<NewMessage> queue_;
    bool has_active_request_ = false;
  };
  std::unordered_map<int64, NewMessageQueue> new_message_queues_;  // chat_id -> queue

  struct NewCallbackQueryQueue {
    std::queue<object_ptr<td_api::updateNewCallbackQuery>> queue_;
    bool has_active_request_ = false;
  };
  std::unordered_map<int64, NewCallbackQueryQueue> new_callback_query_queues_;  // sender_user_id -> queue

  std::unordered_map<int64, td::string> sticker_set_names_;

  int64 cur_temp_bot_user_id_ = 1;
  std::unordered_map<td::string, int64> bot_user_ids_;
  std::unordered_set<td::string> unresolved_bot_usernames_;
  std::unordered_map<int64, int64> temp_to_real_bot_user_id_;
  std::unordered_map<td::string, td::vector<int64>> awaiting_bot_resolve_queries_;

  struct PendingBotResolveQuery {
    std::size_t pending_resolve_count = 0;
    PromisedQueryPtr query;
    td::Promise<PromisedQueryPtr> on_success;
  };
  std::unordered_map<int64, PendingBotResolveQuery> pending_bot_resolve_queries_;
  int64 current_bot_resolve_query_id_ = 1;

  td::string dir_;
  td::ActorOwn<td::ClientActor> td_client_;
  td::ActorContext context_;
  std::queue<PromisedQueryPtr> cmd_queue_;
  td::vector<object_ptr<td_api::Object>> pending_updates_;
  td::Container<std::unique_ptr<TdQueryCallback>> handlers_;

  static constexpr int32 LONG_POLL_MAX_TIMEOUT = 50;
  static constexpr double LONG_POLL_MAX_DELAY = 0.01;
  static constexpr double LONG_POLL_WAIT_AFTER = 0.002;
  int32 long_poll_limit_ = 0;
  int32 long_poll_offset_ = 0;
  bool long_poll_was_wakeup_ = false;
  double long_poll_hard_timeout_ = 0;
  td::Slot long_poll_slot_;
  PromisedQueryPtr long_poll_query_;

  static constexpr int32 BOT_UPDATES_WARNING_DELAY = 30;
  double next_bot_updates_warning_time_ = 0;
  bool was_bot_updates_warning_ = false;

  td::uint32 allowed_update_types_ = DEFAULT_ALLOWED_UPDATE_TYPES;

  bool has_webhook_certificate_ = false;
  enum class WebhookQueryType { Cancel, Verify };
  WebhookQueryType webhook_query_type_ = WebhookQueryType::Cancel;
  td::ActorOwn<WebhookActor> webhook_id_;
  PromisedQueryPtr webhook_set_query_;
  td::string webhook_url_;
  double webhook_set_time_ = 0;
  int32 webhook_max_connections_ = 0;
  td::string webhook_ip_address_;
  bool webhook_fix_ip_address_ = false;
  int32 last_webhook_error_date_ = 0;
  Status last_webhook_error_;
  double next_allowed_set_webhook_time_ = 0;
  double next_set_webhook_logging_time_ = 0;
  double next_webhook_is_not_modified_warning_time_ = 0;
  std::size_t last_pending_update_count_ = MIN_PENDING_UPDATES_WARNING;

  double local_unix_time_difference_ = 0;  // Unix time - now()

  int32 previous_get_updates_offset_ = -1;
  double previous_get_updates_start_time_ = 0;
  double previous_get_updates_finish_time_ = 0;
  double next_get_updates_conflict_time_ = 0;

  td::uint64 webhook_generation_ = 1;

  std::shared_ptr<const ClientParameters> parameters_;

  td::ActorId<BotStatActor> stat_actor_;
};

}  // namespace telegram_bot_api<|MERGE_RESOLUTION|>--- conflicted
+++ resolved
@@ -457,12 +457,9 @@
   td::Result<td::vector<object_ptr<td_api::InputMessageContent>>> get_input_message_contents(
       const Query *query, td::JsonValue &&value) const;
 
-<<<<<<< HEAD
-  static object_ptr<td_api::messageSendOptions> get_message_send_options(bool disable_notification, object_ptr<td_api::MessageSchedulingState> &&scheduling_state);
-=======
   static object_ptr<td_api::messageSendOptions> get_message_send_options(bool disable_notification,
-                                                                         bool protect_content);
->>>>>>> c57b04c4
+                                                                         bool protect_content,
+                                                                         object_ptr<td_api::MessageSchedulingState> &&scheduling_state);
 
   static td::Result<td::vector<td::string>> get_poll_options(const Query *query);
 
@@ -587,7 +584,6 @@
   Status process_get_webhook_info_query(PromisedQueryPtr &query);
   Status process_get_file_query(PromisedQueryPtr &query);
 
-<<<<<<< HEAD
   //custom methods
   Status process_get_message_info_query(PromisedQueryPtr &query);
   Status process_get_chat_members_query(PromisedQueryPtr &query);
@@ -626,18 +622,11 @@
   void process_register_user_query(PromisedQueryPtr &query);
 
 
-  void webhook_verified(td::string cached_ip_address) override;
-  void webhook_success() override;
-  void webhook_error(Status status) override;
-  void webhook_closed(Status status) override;
-  void hangup_shared() override;
-=======
   void webhook_verified(td::string cached_ip_address) final;
   void webhook_success() final;
   void webhook_error(Status status) final;
   void webhook_closed(Status status) final;
   void hangup_shared() final;
->>>>>>> c57b04c4
   int32 get_webhook_max_connections(const Query *query) const;
   static bool get_webhook_fix_ip_address(const Query *query);
   void do_set_webhook(PromisedQueryPtr query, bool was_deleted);
