--- conflicted
+++ resolved
@@ -255,15 +255,13 @@
   template <class OnSuccess>
   class TdOnCheckChatCallback;
   template <class OnSuccess>
-<<<<<<< HEAD
   class TdOnEnableInternetConnectionCallback;
   template <class OnSuccess>
   class TdOnOptimizeMemoryCallback;
   template <class OnSuccess>
   class TdOnDisableInternetConnectionCallback;
-=======
+  template <class OnSuccess>
   class TdOnCheckChatNoFailCallback;
->>>>>>> b440ade2
   template <class OnSuccess>
   class TdOnCheckMessageCallback;
   template <class OnSuccess>
@@ -293,16 +291,15 @@
   void check_chat(Slice chat_id_str, AccessRights access_rights, PromisedQueryPtr query, OnSuccess on_success);
 
   template <class OnSuccess>
-<<<<<<< HEAD
   void disable_internet_connection(PromisedQueryPtr query, OnSuccess on_success);
 
   template <class OnSuccess>
   void optimize_memory(PromisedQueryPtr query, OnSuccess on_success);
 
   void enable_internet_connection(PromisedQueryPtr query);
-=======
+
+  template <class OnSuccess>
   void check_chat_no_fail(Slice chat_id_str, PromisedQueryPtr query, OnSuccess on_success);
->>>>>>> b440ade2
 
   template <class OnSuccess>
   void check_bot_command_scope(BotCommandScope &&scope, PromisedQueryPtr query, OnSuccess on_success);
@@ -796,7 +793,6 @@
     object_ptr<td_api::MessageContent> content;
     object_ptr<td_api::ReplyMarkup> reply_markup;
 
-<<<<<<< HEAD
     // start custom properties
     int32 views = 0;
     int32 forwards = 0;
@@ -805,10 +801,8 @@
     int32 scheduled_at = 0;
     // end custom properties
 
-=======
     bool can_be_saved = false;
     bool is_automatic_forward = false;
->>>>>>> b440ade2
     mutable bool is_reply_to_message_deleted = false;
     mutable bool is_content_changed = false;
   };
