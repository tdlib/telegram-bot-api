--- conflicted
+++ resolved
@@ -868,13 +868,9 @@
 
   static int32 as_client_message_id(int64 message_id);
 
-<<<<<<< HEAD
   static int32 as_scheduled_message_id(int64 message_id);
 
-  static int64 get_supergroup_chat_id(int32 supergroup_id);
-=======
   static int64 get_supergroup_chat_id(int64 supergroup_id);
->>>>>>> 36b0c442
 
   static int64 get_basic_group_chat_id(int64 basic_group_id);
 
